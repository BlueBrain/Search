branches:
  only:
    - "master"

services:
  - docker

language: python

cache:
    directories:
        - $HOME/.cache/pip

matrix:
  include:
    - stage: Lint and Code Style
      python: 3.8
      env: TOXENV=lint

    - stage: Tests and Coverage
      python: 3.6
      env: TOXENV=py36
    - python: 3.7
      env: TOXENV=py37
    - python: 3.8
      env: TOXENV=py38

<<<<<<< HEAD
    - stage: Docs
      python: 3.8
      env: TOXENV=docs

    - stage: Packaging
      python: 3.8
      env: TOXENV=check-packaging
=======
before_install:
  # make sure latest docker installed
  - curl -fsSL https://download.docker.com/linux/ubuntu/gpg | sudo apt-key add -
  - sudo add-apt-repository "deb [arch=amd64] https://download.docker.com/linux/ubuntu $(lsb_release -cs) stable"
  - sudo apt-get update
  - sudo apt-get -y -o Dpkg::Options::="--force-confnew" install docker-ce
>>>>>>> b60ae4b4

install:
  - pip install tox

script:
  - tox<|MERGE_RESOLUTION|>--- conflicted
+++ resolved
@@ -25,7 +25,6 @@
     - python: 3.8
       env: TOXENV=py38
 
-<<<<<<< HEAD
     - stage: Docs
       python: 3.8
       env: TOXENV=docs
@@ -33,14 +32,13 @@
     - stage: Packaging
       python: 3.8
       env: TOXENV=check-packaging
-=======
+
 before_install:
   # make sure latest docker installed
   - curl -fsSL https://download.docker.com/linux/ubuntu/gpg | sudo apt-key add -
   - sudo add-apt-repository "deb [arch=amd64] https://download.docker.com/linux/ubuntu $(lsb_release -cs) stable"
   - sudo apt-get update
   - sudo apt-get -y -o Dpkg::Options::="--force-confnew" install docker-ce
->>>>>>> b60ae4b4
 
 install:
   - pip install tox
