<!---
BBSearch is a text mining toolbox focused on scientific use cases.

Copyright (C) 2020  Blue Brain Project, EPFL.

This program is free software: you can redistribute it and/or modify
it under the terms of the GNU Lesser General Public License as published by
the Free Software Foundation, either version 3 of the License, or
(at your option) any later version.

This program is distributed in the hope that it will be useful,
but WITHOUT ANY WARRANTY; without even the implied warranty of
MERCHANTABILITY or FITNESS FOR A PARTICULAR PURPOSE.  See the
GNU Lesser General Public License for more details.

You should have received a copy of the GNU Lesser General Public License
along with this program. If not, see <https://www.gnu.org/licenses/>.
-->
<img src="docs/source/logo/BlueBrainSearch_banner.jpg"/>

# Blue Brain Search

<table>
<tr>
  <td>Latest Release</td>
  <td>
    <a href="https://github.com/BlueBrain/BlueBrainSearch/releases">
    <img src="https://img.shields.io/github/v/release/BlueBrain/BlueBrainsearch" alt="Latest release" />
    </a>
  </td>
</tr>
<tr>
  <td>License</td>
  <td>
    <a href="https://github.com/BlueBrain/BlueBrainSearch/blob/master/LICENSE.txt">
    <img src="https://img.shields.io/github/license/BlueBrain/BlueBrainSearch" alt="License" />
    </a>
</td>
</tr>
<tr>
  <td>Build Status</td>
  <td>
    <a href="https://travis-ci.com/BlueBrain/BlueBrainSearch">
    <img src="https://travis-ci.com/BlueBrain/BlueBrainSearch.svg?token=DiSGfujs1Bszyq2UxayG&branch=master" alt="Build status" />
    </a>
  </td>
</tr>
<tr>
	<td>Static Typing</td>
	<td>
		<a href="http://mypy-lang.org/">
		<img src="http://www.mypy-lang.org/static/mypy_badge.svg" alt="Mypy">
		</a>
	</td>
</tr>
<tr>
	<td>Code Style</td>
	<td>
		<a href="https://github.com/psf/black">
		<img src="https://img.shields.io/badge/code%20style-black-000000.svg" alt="Black">
		</a>
		<a href="https://pycqa.github.io/isort/">
		<img src="https://img.shields.io/badge/%20imports-isort-%231674b1?style=flat&labelColor=ef8336" alt="Isort">
		</a>
		<a href="http://www.pydocstyle.org/">
		<img src="https://img.shields.io/badge/docstrings-pydocstyle-informational" alt="Pydocstyle">
		</a>
		<a href="https://flake8.pycqa.org/">
		<img src="https://img.shields.io/badge/PEP8-flake8-informational" alt="Pydocstyle">
		</a>
	</td>
</tr>
<tr>
	<td>Security</td>
	<td>
		<a href="https://github.com/PyCQA/bandit">
		<img src="https://img.shields.io/badge/security-bandit-yellow.svg" alt="Bandit">
		</a>
	</td>
</tr>
</table>

Blue Brain Search is a text mining toolbox to perform semantic literature search
and structured information extraction from text sources.

This repository originated from the Blue Brain Project efforts on exploring and
mining the [CORD-19 dataset](https://www.kaggle.com/allen-institute-for-ai/CORD-19-research-challenge).


## Graphical Interface

The graphical interface is composed of [widgets](https://github.com/jupyter-widgets/ipywidgets)
to be used in [Jupyter notebooks](https://github.com/jupyterlab/jupyterlab).

For the graphical interface to work, the steps of the [Getting Started](#getting-started)
should have been completed successfully.

### Find documents based on sentence semantic similarity

<p align="center">
  <img alt="Search Widget" src="screenshots/search_widget.png">
</p>

To find sentences semantically similar to the query *'Glucose is a risk factor
for COVID-19'* in the documents, you could just click on the blue button named
`Search Literature!`. You could also enter the query of your choice by editing
the text in the top field named `Query`. 

The returned results are ranked by decreasing semantic similarity. This means
that the first results have a similar meaning to the query. Thanks to the
state-of-the-art approach based on deep learning used by Blue Brain Search,
this is true even if the query and the sentences from the documents do not
share the same words (e.g. they are synonyms, they have a similar meaning, ...).

### Extract structured information from documents

The extraction could be done either on documents found by the search above or
on the text content of a document pasted in the widget.

#### Found documents

<p align="center">
  <img alt="Mining Widget (articles)" src="screenshots/mining_widget_articles.png">
</p>

To extract structured information from the found documents, you could just
click on the blue button named `Mine Selected Articles!`.

At the moment, the returned results are named entities. For each named entity,
the structured information is: the mention (e.g. 'COVID-19'), the type
(e.g. 'DISEASE'), and its location up to the character in the document.


#### Pasted document content

<p align="center">
  <img alt="Mining Widget (text)" src="screenshots/mining_widget_text.png">
</p>

It is also possible to extract structured information from the pasted
content of a document. To switch to this mode, you could just click on the
tab named `Mine Text`. Then, you could launch the extraction by just clicking 
on the blue button named `Mine This Text!`. You could also enter the content
of your choice by editing the text field.

## Getting Started

There are 8 steps which need to be done in the following order:

0. [Prerequisites](#prerequisites)
1. [Retrieve the documents](#retrieve-the-documents)
2. [Initialize the database server](#initialize-the-database-server)
3. [Install Blue Brain Search](#install-blue-brain-search)
4. [Create the database](#create-the-database)
5. [Compute the sentence embeddings](#compute-the-sentence-embeddings)
6. [Create the mining cache](#create-the-mining-cache)
7. [Initialize the search, mining, and notebook servers](#initialize-the-search-mining-and-notebook-servers)
8. [Open the example notebook](#open-the-example-notebook)

Before proceeding, four things need to be noted.

First, at the moment, these instructions assume that the machine is inside Blue
Brain's network and has access to the sentence embedding model we trained
(`BioBERT NLI+STS CORD-19 v1`). Indeed, this model has not been publicly
released yet.

Second, the setup of Blue Brain Search requires the launch of 4 servers
(database, search, mining, notebook). The instructions are supposed to be
executed on a powerful remote machine and the notebooks are supposed to be
accessed from a personal local machine through the network.

Third, the ports, the Docker image names, and the Docker container names are
modified (see below) to safely test the instructions on a machine where the
Docker images would have already been built, the Docker containers would
already run, and the servers would already run.

Fourth, if you are in a production setting, the database password and the
notebook server token should be changed, the prefix `test_` should be removed
from the Docker image and container names, the `sed` commands should be
omitted, and the second digit of the ports should be replaced by `8`.

### Prerequisites

The instructions are written for GNU/Linux machines. However, any machine
with the equivalent of `git`, `wget`, `tar`, `cd`, `mv`, `mkdir`, `sed`
(optional), and `echo` could be used.

The software named `Docker` is also needed. To install `Docker`, please refer 
to the [official Docker documentation](https://docs.`docker.com/engine/install/).

An optional part is using the programming language `Python` and its package
manager `pip`. To install `Python` and `pip` please refer to the
[official Python documentation](https://wiki.python.org/moin/BeginnersGuide/Download).

Otherwise, let's define the configuration common to all the instructions.

```bash
export DATABASE_PORT=8953
export SEARCH_PORT=8950
export MINING_PORT=8952
export NOTEBOOK_PORT=8954

export DATABASE_PASSWORD=1234
export NOTEBOOK_TOKEN=1a2b3c4d

export BBS_SSH_USERNAME=$(id --user --name)

export http_proxy=http://bbpproxy.epfl.ch:80/
export https_proxy=http://bbpproxy.epfl.ch:80/
```

Then, please create a working directory and navigate to it in the command line.

After, please clone the Blue Brain Search repository.

```bash
git clone https://github.com/BlueBrain/BlueBrainSearch
```

Finally, let's keep track of the path to the working directory
the repository directory, and the data and models directory.

```bash
export WORKING_DIRECTORY="$(pwd)"
export REPOSITORY_DIRECTORY="$WORKING_DIRECTORY/BlueBrainSearch"
export BBS_DATA_AND_MODELS_DIR="$REPOSITORY_DIRECTORY/data_and_models"
```

### Retrieve the documents

This will download and decompress the CORD-19 version corresponding to the
version 73 on Kaggle. Note that the data are around 7 GB. Decompression would
take around 3 minutes.

```bash
export CORD19_VERSION=2021-01-03
export CORD19_ARCHIVE=cord-19_${CORD19_VERSION}.tar.gz
export CORD19_DIRECTORY=$WORKING_DIRECTORY/$CORD19_VERSION
```

```bash
cd $WORKING_DIRECTORY
wget https://ai2-semanticscholar-cord-19.s3-us-west-2.amazonaws.com/historical_releases/$CORD19_ARCHIVE
tar xf $CORD19_ARCHIVE
cd $CORD19_DIRECTORY
tar xf document_parses.tar.gz
```

CORD-19 contains more than 400,000 publications. The next sections could run
for several hours, even days, depending on the power of the machine.

For testing purposes, you might want to consider a subset of the CORD-19. The
following code select around 1,400 articles about *glucose* and *risk factors*:

```bash
mv metadata.csv metadata.csv.original
pip install pandas
python
```

```python
import pandas as pd
metadata = pd.read_csv('metadata.csv.original')
sample = metadata[
    metadata.title.str.contains('glucose', na=False)
    | metadata.title.str.contains('risk factor', na=False)
  ]
print('The subset contains', sample.shape[0], 'articles.')
sample.to_csv('metadata.csv', index=False)
exit()
```

### Initialize the database server

```bash
export DATABASE_NAME=cord19
export DATABASE_URL=$HOSTNAME:$DATABASE_PORT/$DATABASE_NAME
```

```bash
cd $REPOSITORY_DIRECTORY
```

This will build a Docker image where MySQL is installed.

```bash
docker build \
  --build-arg http_proxy --build-arg https_proxy  \
  -f docker/mysql.Dockerfile -t test_bbs_mysql .
```

NB:`HTTP_PROXY` and `HTTPS_PROXY`, in upper case, are not working here.

This will launch using this image a MySQL server running in a Docker container.

```bash
docker run \
  --publish $DATABASE_PORT:3306 \
  --env MYSQL_ROOT_PASSWORD=$DATABASE_PASSWORD \
  --detach \
  --name test_bbs_mysql test_bbs_mysql
```

You will be asked to enter the MySQL root password defined above
(`DATABASE_PASSWORD`).

```bash
docker exec --interactive --tty test_bbs_mysql bash
mysql -u root -p
```

Please replace `<database name>` by the value of `DATABASE_NAME`.

```sql
CREATE DATABASE <database name>;
CREATE USER 'guest'@'%' IDENTIFIED WITH mysql_native_password BY 'guest';
GRANT SELECT ON <database name>.* TO 'guest'@'%';
exit;
```

Please exit the interactive session on the `test_bbs_mysql` container.

```bash
exit
```

### Install Blue Brain Search

This will build a Docker image where Blue Brain Search is installed.

```bash
cd $REPOSITORY_DIRECTORY
```

```bash
docker build \
  --build-arg BBS_HTTP_PROXY=$http_proxy \
  --build-arg BBS_http_proxy=$http_proxy \
  --build-arg BBS_HTTPS_PROXY=$https_proxy \
  --build-arg BBS_https_proxy=$https_proxy \
  --build-arg BBS_USERS="$(whoami)/$(id -u)" \
  -f docker/base.Dockerfile -t test_bbs_base .
```

NB: At the moment, `HTTP_PROXY`, `HTTPS_PROXY`, `http_proxy`, and `https_proxy`
are not working here.

This will launch using this image an interactive session in a Docker container.

The immediate next sections will need to be run in this session.

```bash
docker run \
  --volume /raid:/raid \
  --env REPOSITORY_DIRECTORY \
  --env CORD19_DIRECTORY \
  --env WORKING_DIRECTORY \
  --env DATABASE_URL \
  --env BBS_SSH_USERNAME \
  --gpus all \
  --interactive \
  --tty \
  --rm \
  --user "$(whoami)" \
  --name test_bbs_base test_bbs_base
```

```bash
pip install $REPOSITORY_DIRECTORY
```

<<<<<<< HEAD
NB: At the moment, `--editable` is needed for `DVC.load_ee_models_library()`.
=======
NB: At the moment, `--user root` is needed for `pip`.
>>>>>>> 62b3c4ca

### Create the database

You will be asked to enter the MySQL root password defined above
(`DATABASE_PASSWORD`).

If you are using the CORD-19 subset of around 1,400 articles, this would take
around 3 minutes.

```bash
create_database \
  --cord-data-path $CORD19_DIRECTORY \
  --db-url $DATABASE_URL
```

### Compute the sentence embeddings

If you are using the CORD-19 subset of around 1,400 articles, this would take
around 2 minutes (on 2 Tesla V100 16 GB).

```bash
export EMBEDDING_MODEL='BioBERT NLI+STS CORD-19 v1'
export BBS_SEARCH_EMBEDDINGS_PATH=$WORKING_DIRECTORY/embeddings.h5
```

```bash
cd $WORKING_DIRECTORY
```

```bash
compute_embeddings SentTransformer $BBS_SEARCH_EMBEDDINGS_PATH \
  --checkpoint biobert_nli_sts_cord19_v1 \
  --db-url $DATABASE_URL \
  --gpus 0,1 \
  --h5-dataset-name "$EMBEDDING_MODEL" \
  --n-processes 2
```

NB: At the moment, `compute_embeddings` handles more models than the search
server. The supported models for the search could be found in
`SearchServer._get_model(...)`.

### Create the mining cache

You will be asked to enter your SSH password.

```bash
cd $REPOSITORY_DIRECTORY
dvc remote modify gpfs_ssh ask_password true
dvc remote modify gpfs_ssh user $BBS_SSH_USERNAME
cd data_and_models/pipelines/ner
dvc pull $(< dvc.yaml grep -oE '\badd_er_[0-9]+\b' | xargs)
```

NB: At the moment, `dvc_pull_models` from `BlueBrainSearch/docker/utils.sh`
is not yet usable as it works only when inside the `bbs_` Docker containers.

You will be asked to enter the MySQL root password defined above
(`DATABASE_PASSWORD`).

If you are using the CORD-19 subset of around 1,400 articles, this would take
around 4 minutes.

```bash
cd $REPOSITORY_DIRECTORY
create_mining_cache \
  --db-url $DATABASE_URL \
  --target-table-name=mining_cache \
  --verbose
```

NB: At the moment, `--verbose` is needed to show the `INFO` logs. Note also that the command
`cd $REPOSITORY_DIRECTORY` above is essential as otherwise the mining models will not be found.

### Initialize the search, mining, and notebook servers

Please exit the interactive session of the `test_bbs_base` container.

```bash
exit
```

```bash
cd $REPOSITORY_DIRECTORY
```

#### Search server

FIXME There is currently a bug regarding `bbsearch.entrypoints`. It needs to
be renamed into `bbsearch.entrypoint`.

```bash
sed -i 's/bbsearch.entrypoints/bbsearch.entrypoint/g' docker/search.Dockerfile
```

```bash
sed -i 's/ bbs_/ test_bbs_/g' docker/search.Dockerfile
docker build \
  -f docker/search.Dockerfile -t test_bbs_search .
```

Please export also in this environment the variables `EMBEDDING_MODEL` and
`BBS_SEARCH_EMBEDDINGS_PATH`.

```bash
export BBS_SEARCH_DB_URL=$DATABASE_URL
export BBS_SEARCH_MYSQL_USER=guest
export BBS_SEARCH_MYSQL_PASSWORD=guest

export BBS_SEARCH_MODELS_PATH=$WORKING_DIRECTORY
export BBS_SEARCH_MODELS=$EMBEDDING_MODEL
```

```bash
docker run \
  --publish $SEARCH_PORT:8080 \
  --volume /raid:/raid \
  --env BBS_SEARCH_DB_URL --env BBS_SEARCH_MYSQL_USER --env BBS_SEARCH_MYSQL_PASSWORD \
  --env BBS_SEARCH_MODELS --env BBS_SEARCH_MODELS_PATH --env BBS_SEARCH_EMBEDDINGS_PATH \
  --detach \
  --name test_bbs_search test_bbs_search
```

#### Mining server

FIXME There is currently a bug regarding `bbsearch.entrypoints`. It needs to
be renamed into `bbsearch.entrypoint`.

```bash
sed -i 's/bbsearch.entrypoints/bbsearch.entrypoint/g' docker/mining.sh
```

```bash
sed -i 's/ bbs_/ test_bbs_/g' docker/mining.Dockerfile
docker build \
  -f docker/mining.Dockerfile -t test_bbs_mining .
```

```bash
export BBS_MINING_DB_TYPE=mysql
export BBS_MINING_DB_URL=$DATABASE_URL
export BBS_MINING_MYSQL_USER=guest
export BBS_MINING_MYSQL_PASSWORD=guest
```

```bash
docker run \
  --publish $MINING_PORT:8080 \
  --volume /raid:/raid \
  --env BBS_SSH_USERNAME \
  --env BBS_DATA_AND_MODELS_DIR \
  --env BBS_MINING_DB_TYPE --env BBS_MINING_DB_URL --env BBS_MINING_MYSQL_USER --env BBS_MINING_MYSQL_PASSWORD \
  --detach \
  --name test_bbs_mining test_bbs_mining
```

#### Notebook server

```bash
export DB_URL=$HOSTNAME:$DATABASE_PORT/$DATABASE_NAME
export SEARCH_ENGINE_URL=http://$HOSTNAME:$SEARCH_PORT
export TEXT_MINING_URL=http://$HOSTNAME:$MINING_PORT
```

```bash
docker run \
  --publish $NOTEBOOK_PORT:8888 \
  --volume /raid:/raid \
  --env NOTEBOOK_TOKEN \
  --env DB_URL --env SEARCH_ENGINE_URL --env TEXT_MINING_URL \
  --interactive --tty --rm --user "$(whoami)" --workdir $REPOSITORY_DIRECTORY \
  --name test_bbs_notebook test_bbs_base
```

```bash
pip install .
jupyter lab notebooks --NotebookApp.token=$NOTEBOOK_TOKEN
```

Please hit `CTRL+P` and then `CTRL+Q` to detach from the Docker container.

### Open the example notebook

```bash
echo http://$HOSTNAME:$NOTEBOOK_PORT/lab/tree/BBS_BBG_poc.ipynb?token=$NOTEBOOK_TOKEN
```

To open the example notebook, please open the link returned above in a browser.

*Voilà!* You could now use the graphical interface.

### Clean-up

Please note that this will **DELETE ALL** what was done in the previous
sections of this *Getting Started*. This could be useful to do so after having
tried the instructions or when something went bad.

```bash
export SERVERS='test_bbs_search test_bbs_mining test_bbs_mysql'
```

```bash
docker stop test_bbs_notebook $SERVERS
docker rm $SERVERS
docker rmi $SERVERS test_bbs_base
```

```bash
rm $BBS_SEARCH_EMBEDDINGS_PATH
rm -R $CORD19_DIRECTORY
rm $WORKING_DIRECTORY/$CORD19_ARCHIVE
rm -R $REPOSITORY_DIRECTORY
```

## Installation (virtual environment)
We currently support the following Python versions.
Make sure you are using one of them.
 - Python 3.6
 - Python 3.7
 - Python 3.8

Before installation, please make sure you have a recent `pip` installed (`>=19.1`)

```bash
pip install --upgrade pip
```

To install `bbsearch` run

```bash
pip install .
```

## Installation (Docker)
We provide a docker file, `docker/Dockerfile` that allows to build a docker
image with all dependencies of `BlueBrainSearch` pre-installed. Note that
`BlueBrainSearch` itself is not installed, which needs to be done manually
on each container that is spawned.

To build the docker image open a terminal in the root directory of the project
and run the following command.

```bash
$ docker build -f docker/Dockerfile -t bbs .
```

Then, to spawn an interactive container session run
```bash
$ docker run -it --rm bbs
```

## Documentation
We provide additional information on the package in the documentation. It can be
generated by sphinx. Make sure to install the `bbsearch` package with `dev`
extras to get the necessary dependencies.

```bash
pip install -e .[dev]
```


To generate the documentation run

```bash
cd docs
make clean && make html
```

You can then open it in a browser by navigating to `docs/_build/html/index.html`.

## Testing
We use `tox` to run all our tests. Running `tox` in the terminal will execute
the following environments:
- `lint`: code style and documentation checks
- `docs`: test doc build
- `check-packaging`: test packaging
- `py36`: run unit tests (using pytest) with python3.6
- `py37`: run unit tests (using pytest) with python3.7
- `py38`: run unit tests (using pytest) with python3.8

Each of these environments can be run separately using the following syntax:
```shell script
$ tox -e lint
```
This will only run the `lint` environment.

We provide several convenience tox environments that are not run automatically
and have to be triggered by hand:
- `format`
- `benchmarks`

The `format` environment will reformat all source code using `isort` and `black`.

The `benchmark` environment will run pre-defined pytest benchmarks. Currently
these benchmarks only test various servers and therefore need to know the server
URL. These can be passed to `tox` via the following environment variables:
```shell script
export EMBEDDING_SERVER=http://<url>:<port>
export MINING_SERVER=http://<url>:<port>
export MYSQL_SERVER=<url>:<port>
export SEARCH_SERVER=http://<url>:<port>
```
If a server URL is not defined, then the corresponding tests will be skipped.

It is also possible to provide additional positional arguments to pytest using
the following syntax:
```shell script
$ tox -e benchmarks -- <positional arguments>
```
for example:
```shell script
$ tox -e benchmarks -- \
  --benchmark-histogram=my_histograms/benchmarks \
  --benchmark-max-time=1.5 \
  --benchmark-min-rounds=1
```
See `pytest --help` for additional options.


### Funding & Acknowledgment
This project was supported by funding to the Blue Brain 
Project, a research center of the Ecole polytechnique fédérale de Lausanne, from 
the Swiss government's ETH Board of the Swiss Federal Institutes of Technology.

COPYRIGHT 2021, Blue Brain Project/EPFL<|MERGE_RESOLUTION|>--- conflicted
+++ resolved
@@ -369,12 +369,6 @@
 pip install $REPOSITORY_DIRECTORY
 ```
 
-<<<<<<< HEAD
-NB: At the moment, `--editable` is needed for `DVC.load_ee_models_library()`.
-=======
-NB: At the moment, `--user root` is needed for `pip`.
->>>>>>> 62b3c4ca
-
 ### Create the database
 
 You will be asked to enter the MySQL root password defined above
