"""Append an entity ruler to a spacy pipeline."""

# Blue Brain Search is a text mining toolbox focused on scientific use cases.
#
# Copyright (C) 2020  Blue Brain Project, EPFL.
#
# This program is free software: you can redistribute it and/or modify
# it under the terms of the GNU Lesser General Public License as published by
# the Free Software Foundation, either version 3 of the License, or
# (at your option) any later version.
#
# This program is distributed in the hope that it will be useful,
# but WITHOUT ANY WARRANTY; without even the implied warranty of
# MERCHANTABILITY or FITNESS FOR A PARTICULAR PURPOSE.  See the
# GNU Lesser General Public License for more details.
#
# You should have received a copy of the GNU Lesser General Public License
# along with this program. If not, see <https://www.gnu.org/licenses/>.

import pathlib
from argparse import ArgumentParser

import spacy

from bluesearch.mining import global2model_patterns
from bluesearch.utils import JSONL

parser = ArgumentParser()
parser.add_argument(
    "--model",
    required=True,
    type=str,
<<<<<<< HEAD
    help="SpaCy model without an entity ruler. Can either be a SciSpacy model"
    '(e.g. "en_ner_jnlpba_md"_ or the path to a custom'
    "trained model.",
=======
    help="SpaCy model without an entity ruler.",
>>>>>>> d83fe8aa
)
parser.add_argument(
    "--output_file",
    required=True,
    type=str,
    help="File to which we save the enhanced spacy pipeline.",
)
parser.add_argument(
    "--patterns_file",
    required=True,
    type=str,
    help="Path to the patterns file used for rule-based entity recognition.",
)
args = parser.parse_args()


def main():
    """Add entity ruler to NER models."""
    # Load and preprocess the annotations
    ner_model = spacy.load(args.model)

    print("Loading patterns")
    path_patterns = pathlib.Path(args.patterns_file)
    patterns = JSONL.load_jsonl(path_patterns)
    _, _, entity_type = args.model.rpartition("-")
    modified_patterns = global2model_patterns(patterns, entity_type.upper())
    er_config = {"validate": True, "overwrite_ents": True}
    er = ner_model.add_pipe("entity_ruler", after="ner", config=er_config)
    er.add_patterns(modified_patterns)

    print("Saving model with an entity ruler")
    ner_model.to_disk(args.output_file)


if __name__ == "__main__":
    main()<|MERGE_RESOLUTION|>--- conflicted
+++ resolved
@@ -30,13 +30,7 @@
     "--model",
     required=True,
     type=str,
-<<<<<<< HEAD
-    help="SpaCy model without an entity ruler. Can either be a SciSpacy model"
-    '(e.g. "en_ner_jnlpba_md"_ or the path to a custom'
-    "trained model.",
-=======
     help="SpaCy model without an entity ruler.",
->>>>>>> d83fe8aa
 )
 parser.add_argument(
     "--output_file",
