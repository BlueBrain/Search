# Initialized with: spacy init config config.cfg -l en -p lemmatizer,ner -o accuracy -G.

# Blue Brain Search is a text mining toolbox focused on scientific use cases.
#
# Copyright (C) 2020  Blue Brain Project, EPFL.
#
# This program is free software: you can redistribute it and/or modify
# it under the terms of the GNU Lesser General Public License as published by
# the Free Software Foundation, either version 3 of the License, or
# (at your option) any later version.
#
# This program is distributed in the hope that it will be useful,
# but WITHOUT ANY WARRANTY; without even the implied warranty of
# MERCHANTABILITY or FITNESS FOR A PARTICULAR PURPOSE.  See the
# GNU Lesser General Public License for more details.
#
# You should have received a copy of the GNU Lesser General Public License
# along with this program. If not, see <https://www.gnu.org/licenses/>.

[paths]
train = null
dev = null

[system]
gpu_allocator = null
seed = 0

[nlp]
lang = "en"
pipeline = ["transformer", "lemmatizer", "ner"]
batch_size = 128
disabled = []
before_creation = null
after_creation = null
after_pipeline_creation = null

[nlp.tokenizer]
@tokenizers = "spacy.Tokenizer.v1"

[components]

[components.lemmatizer]
factory = "lemmatizer"
mode = "lookup"
overwrite = false
model = null

[components.ner]
factory = "ner"
moves = null
update_with_oracle_cut_size = 100

[components.ner.model]
@architectures = "spacy.TransitionBasedParser.v2"
state_type = "ner"
extra_state_tokens = false
hidden_width = 64
maxout_pieces = 2
use_upper = false
nO = null

[components.ner.model.tok2vec]
@architectures = "spacy-transformers.TransformerListener.v1"
grad_factor = 1.0
upstream = "*"

[components.ner.model.tok2vec.pooling]
@layers = "reduce_mean.v1"

[components.transformer]
factory = "transformer"
max_batch_items = 4096

[components.transformer.set_extra_annotations]
@annotation_setters = "spacy-transformers.null_annotation_setter.v1"

[components.transformer.model]
@architectures = "spacy-transformers.TransformerModel.v1"
name = "../../models/sentence_embedding/biobert_nli_sts_cord19_v1/0_Transformer/"

[components.transformer.model.get_spans]
@span_getters = "spacy-transformers.strided_spans.v1"
window = 128
stride = 96

[components.transformer.model.tokenizer_config]
use_fast = true

[corpora]

[corpora.train]
@readers = "spacy.Corpus.v1"
path = ${paths.train}
max_length = 500
gold_preproc = false
limit = 0
augmenter = null

[corpora.dev]
@readers = "spacy.Corpus.v1"
path = ${paths.dev}
max_length = 0
gold_preproc = false
limit = 0
augmenter = null

[training]
train_corpus = "corpora.train"
dev_corpus = "corpora.dev"
seed = ${system.seed}
gpu_allocator = ${system.gpu_allocator}
<<<<<<< HEAD
dropout = 0.1
accumulate_gradient = 3
patience = 1600
max_epochs = 0
max_steps = 20000
eval_frequency = 200
frozen_components = []
=======
dropout = 0.2
accumulate_gradient = 1
patience = 800  # steps, 4 evaluations if every 200
max_epochs = 500  # epochs, huge value to be investigated
max_steps = 0  # ignored when 0
eval_frequency = 200  # if changed, change patience too
frozen_components =  ["tok2vec", "tagger", "attribute_ruler", "lemmatizer", "parser"]
>>>>>>> adb6e49d
before_to_disk = null

[training.batcher]
@batchers = "spacy.batch_by_padded.v1"
discard_oversize = true
size = 2000
buffer = 256
get_length = null

[training.logger]
@loggers = "spacy.ConsoleLogger.v1"
progress_bar = true

[training.optimizer]
@optimizers = "Adam.v1"
beta1 = 0.9
beta2 = 0.999
L2_is_weight_decay = true
L2 = 0.01
grad_clip = 1.0
use_averages = false
eps = 0.00000001
<<<<<<< HEAD

[training.optimizer.learn_rate]
@schedules = "warmup_linear.v1"
warmup_steps = 250
total_steps = 20000
initial_rate = 0.00005
=======
learn_rate = 0.00005
>>>>>>> adb6e49d

[training.score_weights]
lemma_acc = null
ents_per_type = null
ents_f = 1.0
ents_p = 0.0
ents_r = 0.0

[pretraining]

[initialize]
vectors = null
init_tok2vec = null
vocab_data = null
lookups = null
before_init = null
after_init = null
components = {}
tokenizer = {}<|MERGE_RESOLUTION|>--- conflicted
+++ resolved
@@ -109,23 +109,13 @@
 dev_corpus = "corpora.dev"
 seed = ${system.seed}
 gpu_allocator = ${system.gpu_allocator}
-<<<<<<< HEAD
 dropout = 0.1
 accumulate_gradient = 3
-patience = 1600
-max_epochs = 0
-max_steps = 20000
-eval_frequency = 200
-frozen_components = []
-=======
-dropout = 0.2
-accumulate_gradient = 1
 patience = 800  # steps, 4 evaluations if every 200
 max_epochs = 500  # epochs, huge value to be investigated
 max_steps = 0  # ignored when 0
 eval_frequency = 200  # if changed, change patience too
-frozen_components =  ["tok2vec", "tagger", "attribute_ruler", "lemmatizer", "parser"]
->>>>>>> adb6e49d
+frozen_components = []
 before_to_disk = null
 
 [training.batcher]
@@ -148,16 +138,7 @@
 grad_clip = 1.0
 use_averages = false
 eps = 0.00000001
-<<<<<<< HEAD
-
-[training.optimizer.learn_rate]
-@schedules = "warmup_linear.v1"
-warmup_steps = 250
-total_steps = 20000
-initial_rate = 0.00005
-=======
 learn_rate = 0.00005
->>>>>>> adb6e49d
 
 [training.score_weights]
 lemma_acc = null
