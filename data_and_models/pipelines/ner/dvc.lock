--- conflicted
+++ resolved
@@ -1,6 +1,6 @@
 schema: '2.0'
 stages:
-  training@model1:
+  train_model1:
     cmd: python train.py --annotation_files ../../annotations/ner/annotations5_EmmanuelleLogette_2020-06-30_raw2_Disease.jsonl
       --output_dir ../../models/ner/model1 --model_name model1
     deps:
@@ -24,9 +24,7 @@
     outs:
     - path: ../../models/ner/model1
       md5: 4c687b7dd44d0f7adc2d3df2e2e4f624.dir
-      size: 100181750
-      nfiles: 16
-  training@model2:
+  train_model2:
     cmd: python train.py --annotation_files ../../annotations/ner/annotations14_EmmanuelleLogette_2020-09-02_raw8_CellCompartmentDrugOrgan.jsonl
       --output_dir ../../models/ner/model2 --model_name model2
     deps:
@@ -50,9 +48,7 @@
     outs:
     - path: ../../models/ner/model2
       md5: 2e3337ad9af49c9fef0332b6c3ad0832.dir
-      size: 100192674
-      nfiles: 16
-  training@model3:
+  train_model3:
     cmd: python train.py --annotation_files ../../annotations/ner/annotations6_EmmanuelleLogette_2020-07-07_raw4_TaxonChebi.jsonl
       --output_dir ../../models/ner/model3 --model_name model3
     deps:
@@ -76,9 +72,7 @@
     outs:
     - path: ../../models/ner/model3
       md5: 1e6e071c4a730f49f671155e2c6065db.dir
-      size: 100227109
-      nfiles: 16
-  training@model4:
+  train_model4:
     cmd: python train.py --annotation_files ../../annotations/ner/annotations9_EmmanuelleLogette_2020-07-08_raw6_CelltypeProtein.jsonl
       --output_dir ../../models/ner/model4 --model_name model4
     deps:
@@ -102,9 +96,7 @@
     outs:
     - path: ../../models/ner/model4
       md5: 60213648fac010c178b81983ff76492b.dir
-      size: 100214049
-      nfiles: 16
-  training@model5:
+  train_model5:
     cmd: python train.py --annotation_files ../../annotations/ner/annotations15_EmmanuelleLogette_2020-09-22_raw9_Pathway.jsonl
       --output_dir ../../models/ner/model5 --model_name model5
     deps:
@@ -128,153 +120,10 @@
     outs:
     - path: ../../models/ner/model5
       md5: aab9909077d22a91c01042bf7468e80d.dir
-      size: 100222954
-      nfiles: 16
-  add_er_1:
-    cmd: python add_er.py --model ../../models/ner/model1 --etypes disease --patterns_file
-      ../../annotations/ner/rule_based_patterns.jsonl --output_file ../../models/ner_er/model1
-    deps:
-    - path: ../../annotations/ner/rule_based_patterns.jsonl
-      md5: 044c1a326c2472aa4eb72c4c98a7400b
-      size: 1709
-    - path: ../../models/ner/model1
-      md5: 4c687b7dd44d0f7adc2d3df2e2e4f624.dir
-      size: 100181750
-      nfiles: 16
-    - path: Dockerfile
-      md5: 6bc72a8d70950b3491eb703ffddf7bc0
-      size: 1987
-    - path: add_er.py
-      md5: dc7fbe1d2370f056eef99dad7c9da011
-      size: 2833
-    params:
-      params.yaml:
-        eval.disease:
-          etype_name: DISEASE
-    outs:
-    - path: ../../models/ner_er/model1
-      md5: 1fc11ce1d30fc3436d1a51401bed90e2.dir
-      size: 100183499
-      nfiles: 18
-  add_er_2:
-    cmd: python add_er.py --model ../../models/ner/model2 --etypes cell_compartment,drug,organ
-      --patterns_file ../../annotations/ner/rule_based_patterns.jsonl --output_file
-      ../../models/ner_er/model2
-    deps:
-    - path: ../../annotations/ner/rule_based_patterns.jsonl
-      md5: 044c1a326c2472aa4eb72c4c98a7400b
-      size: 1709
-    - path: ../../models/ner/model2
-      md5: 2e3337ad9af49c9fef0332b6c3ad0832.dir
-      size: 100192674
-      nfiles: 16
-    - path: Dockerfile
-      md5: 6bc72a8d70950b3491eb703ffddf7bc0
-      size: 1987
-    - path: add_er.py
-      md5: dc7fbe1d2370f056eef99dad7c9da011
-      size: 2833
-    params:
-      params.yaml:
-        eval.cell_compartment:
-          etype_name: CELLULAR_COMPONENT
-        eval.drug:
-          etype_name: SIMPLE_CHEMICAL
-        eval.organ:
-          etype_name: ORGAN
-    outs:
-    - path: ../../models/ner_er/model2
-      md5: bf09a6293528ff512e97e8eca8420f33.dir
-      size: 100194437
-      nfiles: 18
-  add_er_3:
-    cmd: python add_er.py --model ../../models/ner/model3 --etypes chemical,organism
-      --patterns_file ../../annotations/ner/rule_based_patterns.jsonl --output_file
-      ../../models/ner_er/model3
-    deps:
-    - path: ../../annotations/ner/rule_based_patterns.jsonl
-      md5: 044c1a326c2472aa4eb72c4c98a7400b
-      size: 1709
-    - path: ../../models/ner/model3
-      md5: 1e6e071c4a730f49f671155e2c6065db.dir
-      size: 100227109
-      nfiles: 16
-    - path: Dockerfile
-      md5: 6bc72a8d70950b3491eb703ffddf7bc0
-      size: 1987
-    - path: add_er.py
-      md5: dc7fbe1d2370f056eef99dad7c9da011
-      size: 2833
-    params:
-      params.yaml:
-        eval.chemical:
-          etype_name: CHEBI
-        eval.organism:
-          etype_name: TAXON
-    outs:
-    - path: ../../models/ner_er/model3
-      md5: 77dcf53eead91718cfdbf087b0901a1a.dir
-      size: 100228858
-      nfiles: 18
-  add_er_4:
-    cmd: python add_er.py --model ../../models/ner/model4 --etypes cell_type,protein
-      --patterns_file ../../annotations/ner/rule_based_patterns.jsonl --output_file
-      ../../models/ner_er/model4
-    deps:
-    - path: ../../annotations/ner/rule_based_patterns.jsonl
-      md5: 044c1a326c2472aa4eb72c4c98a7400b
-      size: 1709
-    - path: ../../models/ner/model4
-      md5: 60213648fac010c178b81983ff76492b.dir
-      size: 100214049
-      nfiles: 16
-    - path: Dockerfile
-      md5: 6bc72a8d70950b3491eb703ffddf7bc0
-      size: 1987
-    - path: add_er.py
-      md5: dc7fbe1d2370f056eef99dad7c9da011
-      size: 2833
-    params:
-      params.yaml:
-        eval.cell_type:
-          etype_name: CELL_TYPE
-        eval.protein:
-          etype_name: PROTEIN
-    outs:
-    - path: ../../models/ner_er/model4
-      md5: 00b992b7a23d903e5a090657dc6af453.dir
-      size: 100215798
-      nfiles: 18
-  add_er_5:
-    cmd: python add_er.py --model ../../models/ner/model5 --etypes pathway --patterns_file
-      ../../annotations/ner/rule_based_patterns.jsonl --output_file ../../models/ner_er/model5
-    deps:
-    - path: ../../annotations/ner/rule_based_patterns.jsonl
-      md5: 044c1a326c2472aa4eb72c4c98a7400b
-      size: 1709
-    - path: ../../models/ner/model5
-      md5: aab9909077d22a91c01042bf7468e80d.dir
-      size: 100222954
-      nfiles: 16
-    - path: Dockerfile
-      md5: 6bc72a8d70950b3491eb703ffddf7bc0
-      size: 1987
-    - path: add_er.py
-      md5: dc7fbe1d2370f056eef99dad7c9da011
-      size: 2833
-    params:
-      params.yaml:
-        eval.pathway:
-          etype_name: PATHWAY
-    outs:
-    - path: ../../models/ner_er/model5
-      md5: 958f3d6edfb8216c31d39af0032ee4a9.dir
-      size: 100224717
-      nfiles: 18
-  evaluation@disease:
+  eval_disease:
     cmd: python eval.py --annotation_files ../../annotations/ner/annotations10_EmmanuelleLogette_2020-08-28_raw1_raw5_10EntityTypes.jsonl,../../annotations/ner/annotations12_EmmanuelleLogette_2020-08-28_raw7_10EntityTypes.jsonl
       --model ../../models/ner_er/model1 --output_file ../../metrics/ner/disease.json
-      --etype disease
+      --etype DISEASE
     deps:
     - path: ../../annotations/ner/annotations10_EmmanuelleLogette_2020-08-28_raw1_raw5_10EntityTypes.jsonl
       md5: 563441b77b5c39063cda3fa0fb03803c
@@ -283,39 +132,27 @@
       md5: 117da032ef2e2792429dff88c06c90b7
       size: 62653
     - path: ../../models/ner_er/model1
-<<<<<<< HEAD
-      md5: 1fc11ce1d30fc3436d1a51401bed90e2.dir
-      size: 100183499
-      nfiles: 18
-=======
       md5: 12bfb6ab6750bb670005b4722ff05104.dir
       size: 171634265
       nfiles: 21
->>>>>>> 87a818f5
     - path: Dockerfile
       md5: 278779756800bc6d1ec980d48bd0dc8c
       size: 1715
     - path: eval.py
-      md5: 07eab89add39ea6341cb8fe0aad9ad27
-      size: 3399
-    params:
-      params.yaml:
-        eval.disease:
+      md5: 3c9e86f7cbfaea90929e96a6443a16d4
+      size: 3391
+    params:
+      params.yaml:
+        eval.DISEASE:
           etype_name: DISEASE
     outs:
     - path: ../../metrics/ner/disease.json
-<<<<<<< HEAD
-      md5: 8ab0f06685f012189932af923353e57a
-      size: 274
-  evaluation@cell_compartment:
-=======
       md5: 2f85ae694fd13bf143350cf90d2ecdcc
       size: 273
   eval_cell_compartment:
->>>>>>> 87a818f5
     cmd: python eval.py --annotation_files ../../annotations/ner/annotations10_EmmanuelleLogette_2020-08-28_raw1_raw5_10EntityTypes.jsonl,../../annotations/ner/annotations12_EmmanuelleLogette_2020-08-28_raw7_10EntityTypes.jsonl
       --model ../../models/ner_er/model2 --output_file ../../metrics/ner/cell_compartment.json
-      --etype cell_compartment
+      --etype CELL_COMPARTMENT
     deps:
     - path: ../../annotations/ner/annotations10_EmmanuelleLogette_2020-08-28_raw1_raw5_10EntityTypes.jsonl
       md5: 563441b77b5c39063cda3fa0fb03803c
@@ -331,26 +168,20 @@
       md5: 278779756800bc6d1ec980d48bd0dc8c
       size: 1715
     - path: eval.py
-      md5: 07eab89add39ea6341cb8fe0aad9ad27
-      size: 3399
-    params:
-      params.yaml:
-        eval.cell_compartment:
+      md5: 3c9e86f7cbfaea90929e96a6443a16d4
+      size: 3391
+    params:
+      params.yaml:
+        eval.CELL_COMPARTMENT:
           etype_name: CELLULAR_COMPONENT
     outs:
     - path: ../../metrics/ner/cell_compartment.json
-<<<<<<< HEAD
-      md5: 79cb776064ca80e93089747080f79fc4
-      size: 178
-  evaluation@drug:
-=======
       md5: d8dac8dc1a942a084a5408fedbc4ef58
       size: 271
   eval_drug:
->>>>>>> 87a818f5
     cmd: python eval.py --annotation_files ../../annotations/ner/annotations10_EmmanuelleLogette_2020-08-28_raw1_raw5_10EntityTypes.jsonl,../../annotations/ner/annotations12_EmmanuelleLogette_2020-08-28_raw7_10EntityTypes.jsonl
       --model ../../models/ner_er/model2 --output_file ../../metrics/ner/drug.json
-      --etype drug
+      --etype DRUG
     deps:
     - path: ../../annotations/ner/annotations10_EmmanuelleLogette_2020-08-28_raw1_raw5_10EntityTypes.jsonl
       md5: 563441b77b5c39063cda3fa0fb03803c
@@ -366,26 +197,20 @@
       md5: 278779756800bc6d1ec980d48bd0dc8c
       size: 1715
     - path: eval.py
-      md5: 07eab89add39ea6341cb8fe0aad9ad27
-      size: 3399
-    params:
-      params.yaml:
-        eval.drug:
+      md5: 3c9e86f7cbfaea90929e96a6443a16d4
+      size: 3391
+    params:
+      params.yaml:
+        eval.DRUG:
           etype_name: SIMPLE_CHEMICAL
     outs:
     - path: ../../metrics/ner/drug.json
-<<<<<<< HEAD
-      md5: 2582c83faafda778dd0bcf367c1bc57f
-      size: 178
-  evaluation@organ:
-=======
       md5: b91d8ac9b119c196ea8219b072cbf179
       size: 271
   eval_organ:
->>>>>>> 87a818f5
     cmd: python eval.py --annotation_files ../../annotations/ner/annotations10_EmmanuelleLogette_2020-08-28_raw1_raw5_10EntityTypes.jsonl,../../annotations/ner/annotations12_EmmanuelleLogette_2020-08-28_raw7_10EntityTypes.jsonl
       --model ../../models/ner_er/model2 --output_file ../../metrics/ner/organ.json
-      --etype organ
+      --etype ORGAN
     deps:
     - path: ../../annotations/ner/annotations10_EmmanuelleLogette_2020-08-28_raw1_raw5_10EntityTypes.jsonl
       md5: 563441b77b5c39063cda3fa0fb03803c
@@ -401,20 +226,20 @@
       md5: 278779756800bc6d1ec980d48bd0dc8c
       size: 1715
     - path: eval.py
-      md5: 07eab89add39ea6341cb8fe0aad9ad27
-      size: 3399
-    params:
-      params.yaml:
-        eval.organ:
+      md5: 3c9e86f7cbfaea90929e96a6443a16d4
+      size: 3391
+    params:
+      params.yaml:
+        eval.ORGAN:
           etype_name: ORGAN
     outs:
     - path: ../../metrics/ner/organ.json
       md5: 026244e405d8be8cb523fcd4b64dc6cd
       size: 275
-  evaluation@chemical:
+  eval_chemical:
     cmd: python eval.py --annotation_files ../../annotations/ner/annotations10_EmmanuelleLogette_2020-08-28_raw1_raw5_10EntityTypes.jsonl,../../annotations/ner/annotations12_EmmanuelleLogette_2020-08-28_raw7_10EntityTypes.jsonl
       --model ../../models/ner_er/model3 --output_file ../../metrics/ner/chemical.json
-      --etype chemical
+      --etype CHEMICAL
     deps:
     - path: ../../annotations/ner/annotations10_EmmanuelleLogette_2020-08-28_raw1_raw5_10EntityTypes.jsonl
       md5: 563441b77b5c39063cda3fa0fb03803c
@@ -430,26 +255,20 @@
       md5: 278779756800bc6d1ec980d48bd0dc8c
       size: 1715
     - path: eval.py
-      md5: 07eab89add39ea6341cb8fe0aad9ad27
-      size: 3399
-    params:
-      params.yaml:
-        eval.chemical:
+      md5: 3c9e86f7cbfaea90929e96a6443a16d4
+      size: 3391
+    params:
+      params.yaml:
+        eval.CHEMICAL:
           etype_name: CHEBI
     outs:
     - path: ../../metrics/ner/chemical.json
-<<<<<<< HEAD
-      md5: c7ce87e9532847a9695fc4cf098bc866
-      size: 180
-  evaluation@organism:
-=======
       md5: 97cf91e3d9cc9d9a8c85a1322792f2bb
       size: 274
   eval_organism:
->>>>>>> 87a818f5
     cmd: python eval.py --annotation_files ../../annotations/ner/annotations10_EmmanuelleLogette_2020-08-28_raw1_raw5_10EntityTypes.jsonl,../../annotations/ner/annotations12_EmmanuelleLogette_2020-08-28_raw7_10EntityTypes.jsonl
       --model ../../models/ner_er/model3 --output_file ../../metrics/ner/organism.json
-      --etype organism
+      --etype ORGANISM
     deps:
     - path: ../../annotations/ner/annotations10_EmmanuelleLogette_2020-08-28_raw1_raw5_10EntityTypes.jsonl
       md5: 563441b77b5c39063cda3fa0fb03803c
@@ -465,26 +284,20 @@
       md5: 278779756800bc6d1ec980d48bd0dc8c
       size: 1715
     - path: eval.py
-      md5: 07eab89add39ea6341cb8fe0aad9ad27
-      size: 3399
-    params:
-      params.yaml:
-        eval.organism:
+      md5: 3c9e86f7cbfaea90929e96a6443a16d4
+      size: 3391
+    params:
+      params.yaml:
+        eval.ORGANISM:
           etype_name: TAXON
     outs:
     - path: ../../metrics/ner/organism.json
-<<<<<<< HEAD
-      md5: a69c660916ad755e9cea54bbe7c4675d
-      size: 180
-  evaluation@cell_type:
-=======
       md5: 4b48fb821a4b5106b327309f3abcc4b7
       size: 275
   eval_cell_type:
->>>>>>> 87a818f5
     cmd: python eval.py --annotation_files ../../annotations/ner/annotations10_EmmanuelleLogette_2020-08-28_raw1_raw5_10EntityTypes.jsonl,../../annotations/ner/annotations12_EmmanuelleLogette_2020-08-28_raw7_10EntityTypes.jsonl
       --model ../../models/ner_er/model4 --output_file ../../metrics/ner/cell_type.json
-      --etype cell_type
+      --etype CELL_TYPE
     deps:
     - path: ../../annotations/ner/annotations10_EmmanuelleLogette_2020-08-28_raw1_raw5_10EntityTypes.jsonl
       md5: 563441b77b5c39063cda3fa0fb03803c
@@ -500,20 +313,20 @@
       md5: 278779756800bc6d1ec980d48bd0dc8c
       size: 1715
     - path: eval.py
-      md5: 07eab89add39ea6341cb8fe0aad9ad27
-      size: 3399
-    params:
-      params.yaml:
-        eval.cell_type:
+      md5: 3c9e86f7cbfaea90929e96a6443a16d4
+      size: 3391
+    params:
+      params.yaml:
+        eval.CELL_TYPE:
           etype_name: CELL_TYPE
     outs:
     - path: ../../metrics/ner/cell_type.json
       md5: 07688b231f6a4faf4aca518c436328cd
       size: 272
-  evaluation@protein:
+  eval_protein:
     cmd: python eval.py --annotation_files ../../annotations/ner/annotations10_EmmanuelleLogette_2020-08-28_raw1_raw5_10EntityTypes.jsonl,../../annotations/ner/annotations12_EmmanuelleLogette_2020-08-28_raw7_10EntityTypes.jsonl
       --model ../../models/ner_er/model4 --output_file ../../metrics/ner/protein.json
-      --etype protein
+      --etype PROTEIN
     deps:
     - path: ../../annotations/ner/annotations10_EmmanuelleLogette_2020-08-28_raw1_raw5_10EntityTypes.jsonl
       md5: 563441b77b5c39063cda3fa0fb03803c
@@ -529,26 +342,20 @@
       md5: 278779756800bc6d1ec980d48bd0dc8c
       size: 1715
     - path: eval.py
-      md5: 07eab89add39ea6341cb8fe0aad9ad27
-      size: 3399
-    params:
-      params.yaml:
-        eval.protein:
+      md5: 3c9e86f7cbfaea90929e96a6443a16d4
+      size: 3391
+    params:
+      params.yaml:
+        eval.PROTEIN:
           etype_name: PROTEIN
     outs:
     - path: ../../metrics/ner/protein.json
-<<<<<<< HEAD
-      md5: 5c0de70df94fddcbadbb1206e257efc8
-      size: 263
-  evaluation@pathway:
-=======
       md5: a074d0520bf3228bc08b93966f522338
       size: 274
   eval_pathway:
->>>>>>> 87a818f5
     cmd: python eval.py --annotation_files ../../annotations/ner/annotations10_EmmanuelleLogette_2020-08-28_raw1_raw5_10EntityTypes.jsonl,../../annotations/ner/annotations12_EmmanuelleLogette_2020-08-28_raw7_10EntityTypes.jsonl
       --model ../../models/ner_er/model5 --output_file ../../metrics/ner/pathway.json
-      --etype pathway
+      --etype PATHWAY
     deps:
     - path: ../../annotations/ner/annotations10_EmmanuelleLogette_2020-08-28_raw1_raw5_10EntityTypes.jsonl
       md5: 563441b77b5c39063cda3fa0fb03803c
@@ -564,18 +371,14 @@
       md5: 278779756800bc6d1ec980d48bd0dc8c
       size: 1715
     - path: eval.py
-      md5: 07eab89add39ea6341cb8fe0aad9ad27
-      size: 3399
-    params:
-      params.yaml:
-        eval.pathway:
+      md5: 3c9e86f7cbfaea90929e96a6443a16d4
+      size: 3391
+    params:
+      params.yaml:
+        eval.PATHWAY:
           etype_name: PATHWAY
     outs:
     - path: ../../metrics/ner/pathway.json
-<<<<<<< HEAD
-      md5: 372df4c2666d0d12215d4189216fa783
-      size: 274
-=======
       md5: 03a8724f74b3577a5e7ccef097cc6682
       size: 276
   add_er_1:
@@ -721,10 +524,9 @@
       md5: 91bb722c41ec442079e698fc5dda6352.dir
       size: 171672098
       nfiles: 21
->>>>>>> 87a818f5
   interrater:
-    cmd: python interrater.py --annotations1 ../../annotations/ner/annotations10_EmmanuelleLogette_2020-08-28_raw1_raw5_10EntityTypes.jsonl,../../annotations/ner/annotations12_EmmanuelleLogette_2020-08-28_raw7_10EntityTypes.jsonl        --annotations2
-      ../../annotations/ner/annotations11_CharlotteLorin_2020-08-28_raw1_10EntityTypes.jsonl,../../annotations/ner/annotations13_CharlotteLorin_2020-09-02_raw7_10EntityTypes.jsonl
+    cmd: python interrater.py --annotations1 ../../annotations/ner/annotations10_EmmanuelleLogette_2020-08-28_raw1_raw5_10EntityTypes.jsonl,../../annotations/ner/annotations12_EmmanuelleLogette_2020-08-28_raw7_10EntityTypes.jsonl
+      --annotations2 ../../annotations/ner/annotations11_CharlotteLorin_2020-08-28_raw1_10EntityTypes.jsonl,../../annotations/ner/annotations13_CharlotteLorin_2020-09-02_raw7_10EntityTypes.jsonl
       --output_dir ../../metrics/ner/interrater/
     deps:
     - path: ../../annotations/ner/annotations10_EmmanuelleLogette_2020-08-28_raw1_raw5_10EntityTypes.jsonl
