--- conflicted
+++ resolved
@@ -1,4 +1,3 @@
-<<<<<<< HEAD
 train_model1:
   cmd: python train.py --annotation_files ../../annotations/ner/annotations5_EmmanuelleLogette_2020-06-30_raw2_Disease.jsonl
     --output_dir ../../models/ner/model1 --model_name model1
@@ -890,579 +889,4 @@
   - path: ../../annotations/ner/annotations12_EmmanuelleLogette_2020-08-28_raw7_10EntityTypes.train.spacy
     md5: e9a56330fdebd080e81268e5edaaa874
     size: 7293
-=======
-schema: '2.0'
-stages:
-  train_model1:
-    cmd: python train.py --annotation_files ../../annotations/ner/annotations5_EmmanuelleLogette_2020-06-30_raw2_Disease.jsonl
-      --output_dir ../../models/ner/model1 --model_name model1
-    deps:
-    - path: ../../annotations/ner/annotations5_EmmanuelleLogette_2020-06-30_raw2_Disease.jsonl
-      md5: 613308ed830d86284a1aee2747d911d0
-      size: 324136
-    - path: Dockerfile
-      md5: 6bc72a8d70950b3491eb703ffddf7bc0
-      size: 1987
-    - path: train.py
-      md5: 1ccae6b57456b9e5790a0f1232880f4b
-      size: 2505
-    params:
-      params.yaml:
-        train.model1:
-          prodigy_train_kwargs:
-            spacy_model: en_ner_bc5cdr_md
-            eval_split: 0.1
-            n_iter: 10
-            dropout: 0.2
-    outs:
-    - path: ../../models/ner/model1
-      md5: 4c687b7dd44d0f7adc2d3df2e2e4f624.dir
-  train_model2:
-    cmd: python train.py --annotation_files ../../annotations/ner/annotations14_EmmanuelleLogette_2020-09-02_raw8_CellCompartmentDrugOrgan.jsonl
-      --output_dir ../../models/ner/model2 --model_name model2
-    deps:
-    - path: ../../annotations/ner/annotations14_EmmanuelleLogette_2020-09-02_raw8_CellCompartmentDrugOrgan.jsonl
-      md5: 2459e49418599ff96ab9db60a29b757b
-      size: 953728
-    - path: Dockerfile
-      md5: 6bc72a8d70950b3491eb703ffddf7bc0
-      size: 1987
-    - path: train.py
-      md5: 1ccae6b57456b9e5790a0f1232880f4b
-      size: 2505
-    params:
-      params.yaml:
-        train.model2:
-          prodigy_train_kwargs:
-            spacy_model: en_ner_bionlp13cg_md
-            eval_split: 0.1
-            n_iter: 10
-            dropout: 0.2
-    outs:
-    - path: ../../models/ner/model2
-      md5: 2e3337ad9af49c9fef0332b6c3ad0832.dir
-  train_model3:
-    cmd: python train.py --annotation_files ../../annotations/ner/annotations6_EmmanuelleLogette_2020-07-07_raw4_TaxonChebi.jsonl
-      --output_dir ../../models/ner/model3 --model_name model3
-    deps:
-    - path: ../../annotations/ner/annotations6_EmmanuelleLogette_2020-07-07_raw4_TaxonChebi.jsonl
-      md5: 4b6fff4b0091fa10ae7c88a4aeb42ae0
-      size: 969928
-    - path: Dockerfile
-      md5: 6bc72a8d70950b3491eb703ffddf7bc0
-      size: 1987
-    - path: train.py
-      md5: 1ccae6b57456b9e5790a0f1232880f4b
-      size: 2505
-    params:
-      params.yaml:
-        train.model3:
-          prodigy_train_kwargs:
-            spacy_model: en_ner_craft_md
-            eval_split: 0.1
-            n_iter: 10
-            dropout: 0.2
-    outs:
-    - path: ../../models/ner/model3
-      md5: 1e6e071c4a730f49f671155e2c6065db.dir
-  train_model4:
-    cmd: python train.py --annotation_files ../../annotations/ner/annotations9_EmmanuelleLogette_2020-07-08_raw6_CelltypeProtein.jsonl
-      --output_dir ../../models/ner/model4 --model_name model4
-    deps:
-    - path: ../../annotations/ner/annotations9_EmmanuelleLogette_2020-07-08_raw6_CelltypeProtein.jsonl
-      md5: ec5d6b86181b9e4cdefb2b2198d5ae4f
-      size: 267307
-    - path: Dockerfile
-      md5: 6bc72a8d70950b3491eb703ffddf7bc0
-      size: 1987
-    - path: train.py
-      md5: 1ccae6b57456b9e5790a0f1232880f4b
-      size: 2505
-    params:
-      params.yaml:
-        train.model4:
-          prodigy_train_kwargs:
-            spacy_model: en_ner_jnlpba_md
-            eval_split: 0.1
-            n_iter: 10
-            dropout: 0.2
-    outs:
-    - path: ../../models/ner/model4
-      md5: 60213648fac010c178b81983ff76492b.dir
-  train_model5:
-    cmd: python train.py --annotation_files ../../annotations/ner/annotations15_EmmanuelleLogette_2020-09-22_raw9_Pathway.jsonl
-      --output_dir ../../models/ner/model5 --model_name model5
-    deps:
-    - path: ../../annotations/ner/annotations15_EmmanuelleLogette_2020-09-22_raw9_Pathway.jsonl
-      md5: ceb6ea77d2a6a69962b88218f4f5a663
-      size: 394725
-    - path: Dockerfile
-      md5: 6bc72a8d70950b3491eb703ffddf7bc0
-      size: 1987
-    - path: train.py
-      md5: 1ccae6b57456b9e5790a0f1232880f4b
-      size: 2505
-    params:
-      params.yaml:
-        train.model5:
-          prodigy_train_kwargs:
-            spacy_model: en_ner_craft_md
-            eval_split: 0.1
-            n_iter: 10
-            dropout: 0.2
-    outs:
-    - path: ../../models/ner/model5
-      md5: aab9909077d22a91c01042bf7468e80d.dir
-  eval_disease:
-    cmd: python eval.py --annotation_files ../../annotations/ner/annotations10_EmmanuelleLogette_2020-08-28_raw1_raw5_10EntityTypes.jsonl,../../annotations/ner/annotations12_EmmanuelleLogette_2020-08-28_raw7_10EntityTypes.jsonl
-      --model ../../models/ner_er/model1 --output_file ../../metrics/ner/disease.json
-      --etype DISEASE
-    deps:
-    - path: ../../annotations/ner/annotations10_EmmanuelleLogette_2020-08-28_raw1_raw5_10EntityTypes.jsonl
-      md5: 563441b77b5c39063cda3fa0fb03803c
-      size: 883041
-    - path: ../../annotations/ner/annotations12_EmmanuelleLogette_2020-08-28_raw7_10EntityTypes.jsonl
-      md5: 117da032ef2e2792429dff88c06c90b7
-      size: 62653
-    - path: ../../models/ner_er/model1
-      md5: 5757d1ea583e2ac6aa7e642e11b56325.dir
-      size: 100183520
-      nfiles: 18
-    - path: Dockerfile
-      md5: 6bc72a8d70950b3491eb703ffddf7bc0
-      size: 1987
-    - path: eval.py
-      md5: 3c9e86f7cbfaea90929e96a6443a16d4
-      size: 3391
-    params:
-      params.yaml:
-        eval.DISEASE:
-          etype_name: DISEASE
-    outs:
-    - path: ../../metrics/ner/disease.json
-      md5: 034f6a3ffaabe1fdb4c0900b1c719fac
-      size: 273
-  eval_cell_compartment:
-    cmd: python eval.py --annotation_files ../../annotations/ner/annotations10_EmmanuelleLogette_2020-08-28_raw1_raw5_10EntityTypes.jsonl,../../annotations/ner/annotations12_EmmanuelleLogette_2020-08-28_raw7_10EntityTypes.jsonl
-      --model ../../models/ner_er/model2 --output_file ../../metrics/ner/cell_compartment.json
-      --etype CELL_COMPARTMENT
-    deps:
-    - path: ../../annotations/ner/annotations10_EmmanuelleLogette_2020-08-28_raw1_raw5_10EntityTypes.jsonl
-      md5: 563441b77b5c39063cda3fa0fb03803c
-      size: 883041
-    - path: ../../annotations/ner/annotations12_EmmanuelleLogette_2020-08-28_raw7_10EntityTypes.jsonl
-      md5: 117da032ef2e2792429dff88c06c90b7
-      size: 62653
-    - path: ../../models/ner_er/model2
-      md5: bf09a6293528ff512e97e8eca8420f33.dir
-      size: 100194437
-      nfiles: 18
-    - path: Dockerfile
-      md5: 6bc72a8d70950b3491eb703ffddf7bc0
-      size: 1987
-    - path: eval.py
-      md5: 3c9e86f7cbfaea90929e96a6443a16d4
-      size: 3391
-    params:
-      params.yaml:
-        eval.CELL_COMPARTMENT:
-          etype_name: CELLULAR_COMPONENT
-    outs:
-    - path: ../../metrics/ner/cell_compartment.json
-      md5: 0dc8d0f92415d14edfa7cdc8e5381c65
-      size: 260
-  eval_drug:
-    cmd: python eval.py --annotation_files ../../annotations/ner/annotations10_EmmanuelleLogette_2020-08-28_raw1_raw5_10EntityTypes.jsonl,../../annotations/ner/annotations12_EmmanuelleLogette_2020-08-28_raw7_10EntityTypes.jsonl
-      --model ../../models/ner_er/model2 --output_file ../../metrics/ner/drug.json
-      --etype DRUG
-    deps:
-    - path: ../../annotations/ner/annotations10_EmmanuelleLogette_2020-08-28_raw1_raw5_10EntityTypes.jsonl
-      md5: 563441b77b5c39063cda3fa0fb03803c
-      size: 883041
-    - path: ../../annotations/ner/annotations12_EmmanuelleLogette_2020-08-28_raw7_10EntityTypes.jsonl
-      md5: 117da032ef2e2792429dff88c06c90b7
-      size: 62653
-    - path: ../../models/ner_er/model2
-      md5: bf09a6293528ff512e97e8eca8420f33.dir
-      size: 100194437
-      nfiles: 18
-    - path: Dockerfile
-      md5: 6bc72a8d70950b3491eb703ffddf7bc0
-      size: 1987
-    - path: eval.py
-      md5: 3c9e86f7cbfaea90929e96a6443a16d4
-      size: 3391
-    params:
-      params.yaml:
-        eval.DRUG:
-          etype_name: SIMPLE_CHEMICAL
-    outs:
-    - path: ../../metrics/ner/drug.json
-      md5: 27d7edd2cf470318fcf8be22f3610c0c
-  eval_organ:
-    cmd: python eval.py --annotation_files ../../annotations/ner/annotations10_EmmanuelleLogette_2020-08-28_raw1_raw5_10EntityTypes.jsonl,../../annotations/ner/annotations12_EmmanuelleLogette_2020-08-28_raw7_10EntityTypes.jsonl
-      --model ../../models/ner_er/model2 --output_file ../../metrics/ner/organ.json
-      --etype ORGAN
-    deps:
-    - path: ../../annotations/ner/annotations10_EmmanuelleLogette_2020-08-28_raw1_raw5_10EntityTypes.jsonl
-      md5: 563441b77b5c39063cda3fa0fb03803c
-      size: 883041
-    - path: ../../annotations/ner/annotations12_EmmanuelleLogette_2020-08-28_raw7_10EntityTypes.jsonl
-      md5: 117da032ef2e2792429dff88c06c90b7
-      size: 62653
-    - path: ../../models/ner_er/model2
-      md5: bf09a6293528ff512e97e8eca8420f33.dir
-      size: 100194437
-      nfiles: 18
-    - path: Dockerfile
-      md5: 6bc72a8d70950b3491eb703ffddf7bc0
-      size: 1987
-    - path: eval.py
-      md5: 3c9e86f7cbfaea90929e96a6443a16d4
-      size: 3391
-    params:
-      params.yaml:
-        eval.ORGAN:
-          etype_name: ORGAN
-    outs:
-    - path: ../../metrics/ner/organ.json
-      md5: 55df17bf18a84a6ef670ae8b2e80af73
-      size: 275
-  eval_chemical:
-    cmd: python eval.py --annotation_files ../../annotations/ner/annotations10_EmmanuelleLogette_2020-08-28_raw1_raw5_10EntityTypes.jsonl,../../annotations/ner/annotations12_EmmanuelleLogette_2020-08-28_raw7_10EntityTypes.jsonl
-      --model ../../models/ner_er/model3 --output_file ../../metrics/ner/chemical.json
-      --etype CHEMICAL
-    deps:
-    - path: ../../annotations/ner/annotations10_EmmanuelleLogette_2020-08-28_raw1_raw5_10EntityTypes.jsonl
-      md5: 563441b77b5c39063cda3fa0fb03803c
-      size: 883041
-    - path: ../../annotations/ner/annotations12_EmmanuelleLogette_2020-08-28_raw7_10EntityTypes.jsonl
-      md5: 117da032ef2e2792429dff88c06c90b7
-      size: 62653
-    - path: ../../models/ner_er/model3
-      md5: 77dcf53eead91718cfdbf087b0901a1a.dir
-      size: 100228858
-      nfiles: 18
-    - path: Dockerfile
-      md5: 6bc72a8d70950b3491eb703ffddf7bc0
-      size: 1987
-    - path: eval.py
-      md5: 3c9e86f7cbfaea90929e96a6443a16d4
-      size: 3391
-    params:
-      params.yaml:
-        eval.CHEMICAL:
-          etype_name: CHEBI
-    outs:
-    - path: ../../metrics/ner/chemical.json
-      md5: c88b746d0d3dbb0a2b1444c3ab64420c
-  eval_organism:
-    cmd: python eval.py --annotation_files ../../annotations/ner/annotations10_EmmanuelleLogette_2020-08-28_raw1_raw5_10EntityTypes.jsonl,../../annotations/ner/annotations12_EmmanuelleLogette_2020-08-28_raw7_10EntityTypes.jsonl
-      --model ../../models/ner_er/model3 --output_file ../../metrics/ner/organism.json
-      --etype ORGANISM
-    deps:
-    - path: ../../annotations/ner/annotations10_EmmanuelleLogette_2020-08-28_raw1_raw5_10EntityTypes.jsonl
-      md5: 563441b77b5c39063cda3fa0fb03803c
-      size: 883041
-    - path: ../../annotations/ner/annotations12_EmmanuelleLogette_2020-08-28_raw7_10EntityTypes.jsonl
-      md5: 117da032ef2e2792429dff88c06c90b7
-      size: 62653
-    - path: ../../models/ner_er/model3
-      md5: 77dcf53eead91718cfdbf087b0901a1a.dir
-      size: 100228858
-      nfiles: 18
-    - path: Dockerfile
-      md5: 6bc72a8d70950b3491eb703ffddf7bc0
-      size: 1987
-    - path: eval.py
-      md5: 3c9e86f7cbfaea90929e96a6443a16d4
-      size: 3391
-    params:
-      params.yaml:
-        eval.ORGANISM:
-          etype_name: TAXON
-    outs:
-    - path: ../../metrics/ner/organism.json
-      md5: cb2fbe378ad643be3ab2d01b7350e591
-  eval_cell_type:
-    cmd: python eval.py --annotation_files ../../annotations/ner/annotations10_EmmanuelleLogette_2020-08-28_raw1_raw5_10EntityTypes.jsonl,../../annotations/ner/annotations12_EmmanuelleLogette_2020-08-28_raw7_10EntityTypes.jsonl
-      --model ../../models/ner_er/model4 --output_file ../../metrics/ner/cell_type.json
-      --etype CELL_TYPE
-    deps:
-    - path: ../../annotations/ner/annotations10_EmmanuelleLogette_2020-08-28_raw1_raw5_10EntityTypes.jsonl
-      md5: 563441b77b5c39063cda3fa0fb03803c
-      size: 883041
-    - path: ../../annotations/ner/annotations12_EmmanuelleLogette_2020-08-28_raw7_10EntityTypes.jsonl
-      md5: 117da032ef2e2792429dff88c06c90b7
-      size: 62653
-    - path: ../../models/ner_er/model4
-      md5: 00b992b7a23d903e5a090657dc6af453.dir
-      size: 100215798
-      nfiles: 18
-    - path: Dockerfile
-      md5: 6bc72a8d70950b3491eb703ffddf7bc0
-      size: 1987
-    - path: eval.py
-      md5: 3c9e86f7cbfaea90929e96a6443a16d4
-      size: 3391
-    params:
-      params.yaml:
-        eval.CELL_TYPE:
-          etype_name: CELL_TYPE
-    outs:
-    - path: ../../metrics/ner/cell_type.json
-      md5: 690a1b81737164cfed2553c9e6852ca2
-      size: 272
-  eval_protein:
-    cmd: python eval.py --annotation_files ../../annotations/ner/annotations10_EmmanuelleLogette_2020-08-28_raw1_raw5_10EntityTypes.jsonl,../../annotations/ner/annotations12_EmmanuelleLogette_2020-08-28_raw7_10EntityTypes.jsonl
-      --model ../../models/ner_er/model4 --output_file ../../metrics/ner/protein.json
-      --etype PROTEIN
-    deps:
-    - path: ../../annotations/ner/annotations10_EmmanuelleLogette_2020-08-28_raw1_raw5_10EntityTypes.jsonl
-      md5: 563441b77b5c39063cda3fa0fb03803c
-      size: 883041
-    - path: ../../annotations/ner/annotations12_EmmanuelleLogette_2020-08-28_raw7_10EntityTypes.jsonl
-      md5: 117da032ef2e2792429dff88c06c90b7
-      size: 62653
-    - path: ../../models/ner_er/model4
-      md5: 00b992b7a23d903e5a090657dc6af453.dir
-      size: 100215798
-      nfiles: 18
-    - path: Dockerfile
-      md5: 6bc72a8d70950b3491eb703ffddf7bc0
-      size: 1987
-    - path: eval.py
-      md5: 3c9e86f7cbfaea90929e96a6443a16d4
-      size: 3391
-    params:
-      params.yaml:
-        eval.PROTEIN:
-          etype_name: PROTEIN
-    outs:
-    - path: ../../metrics/ner/protein.json
-      md5: 5c0de70df94fddcbadbb1206e257efc8
-      size: 263
-  eval_pathway:
-    cmd: python eval.py --annotation_files ../../annotations/ner/annotations10_EmmanuelleLogette_2020-08-28_raw1_raw5_10EntityTypes.jsonl,../../annotations/ner/annotations12_EmmanuelleLogette_2020-08-28_raw7_10EntityTypes.jsonl
-      --model ../../models/ner_er/model5 --output_file ../../metrics/ner/pathway.json
-      --etype PATHWAY
-    deps:
-    - path: ../../annotations/ner/annotations10_EmmanuelleLogette_2020-08-28_raw1_raw5_10EntityTypes.jsonl
-      md5: 563441b77b5c39063cda3fa0fb03803c
-      size: 883041
-    - path: ../../annotations/ner/annotations12_EmmanuelleLogette_2020-08-28_raw7_10EntityTypes.jsonl
-      md5: 117da032ef2e2792429dff88c06c90b7
-      size: 62653
-    - path: ../../models/ner_er/model5
-      md5: 958f3d6edfb8216c31d39af0032ee4a9.dir
-      size: 100224717
-      nfiles: 18
-    - path: Dockerfile
-      md5: 6bc72a8d70950b3491eb703ffddf7bc0
-      size: 1987
-    - path: eval.py
-      md5: 3c9e86f7cbfaea90929e96a6443a16d4
-      size: 3391
-    params:
-      params.yaml:
-        eval.PATHWAY:
-          etype_name: PATHWAY
-    outs:
-    - path: ../../metrics/ner/pathway.json
-      md5: 372df4c2666d0d12215d4189216fa783
-  add_er_1:
-    cmd: python add_er.py --model ../../models/ner/model1 --etypes DISEASE --patterns_file
-      ../../annotations/ner/rule_based_patterns.jsonl --output_file ../../models/ner_er/model1
-    deps:
-    - path: ../../annotations/ner/rule_based_patterns.jsonl
-      md5: 044c1a326c2472aa4eb72c4c98a7400b
-      size: 1709
-    - path: ../../models/ner/model1
-      md5: 4c687b7dd44d0f7adc2d3df2e2e4f624.dir
-      size: 100181750
-      nfiles: 16
-    - path: Dockerfile
-      md5: 6bc72a8d70950b3491eb703ffddf7bc0
-      size: 1987
-    - path: add_er.py
-      md5: dc7fbe1d2370f056eef99dad7c9da011
-      size: 2833
-    params:
-      params.yaml:
-        eval.DISEASE:
-          etype_name: DISEASE
-    outs:
-    - path: ../../models/ner_er/model1
-      md5: 5757d1ea583e2ac6aa7e642e11b56325.dir
-      size: 100183520
-      nfiles: 18
-  add_er_2:
-    cmd: python add_er.py --model ../../models/ner/model2 --etypes CELL_COMPARTMENT,DRUG,ORGAN
-      --patterns_file ../../annotations/ner/rule_based_patterns.jsonl --output_file
-      ../../models/ner_er/model2
-    deps:
-    - path: ../../annotations/ner/rule_based_patterns.jsonl
-      md5: 044c1a326c2472aa4eb72c4c98a7400b
-      size: 1709
-    - path: ../../models/ner/model2
-      md5: 2e3337ad9af49c9fef0332b6c3ad0832.dir
-      size: 100192674
-      nfiles: 16
-    - path: Dockerfile
-      md5: 6bc72a8d70950b3491eb703ffddf7bc0
-      size: 1987
-    - path: add_er.py
-      md5: dc7fbe1d2370f056eef99dad7c9da011
-      size: 2833
-    params:
-      params.yaml:
-        eval.CELL_COMPARTMENT:
-          etype_name: CELLULAR_COMPONENT
-        eval.DRUG:
-          etype_name: SIMPLE_CHEMICAL
-        eval.ORGAN:
-          etype_name: ORGAN
-    outs:
-    - path: ../../models/ner_er/model2
-      md5: bf09a6293528ff512e97e8eca8420f33.dir
-      size: 100194437
-      nfiles: 18
-  add_er_3:
-    cmd: python add_er.py --model ../../models/ner/model3 --etypes CHEMICAL,ORGANISM
-      --patterns_file ../../annotations/ner/rule_based_patterns.jsonl --output_file
-      ../../models/ner_er/model3
-    deps:
-    - path: ../../annotations/ner/rule_based_patterns.jsonl
-      md5: 044c1a326c2472aa4eb72c4c98a7400b
-      size: 1709
-    - path: ../../models/ner/model3
-      md5: 1e6e071c4a730f49f671155e2c6065db.dir
-      size: 100227109
-      nfiles: 16
-    - path: Dockerfile
-      md5: 6bc72a8d70950b3491eb703ffddf7bc0
-      size: 1987
-    - path: add_er.py
-      md5: dc7fbe1d2370f056eef99dad7c9da011
-      size: 2833
-    params:
-      params.yaml:
-        eval.CHEMICAL:
-          etype_name: CHEBI
-        eval.ORGANISM:
-          etype_name: TAXON
-    outs:
-    - path: ../../models/ner_er/model3
-      md5: 77dcf53eead91718cfdbf087b0901a1a.dir
-      size: 100228858
-      nfiles: 18
-  add_er_4:
-    cmd: python add_er.py --model ../../models/ner/model4 --etypes CELL_TYPE,PROTEIN
-      --patterns_file ../../annotations/ner/rule_based_patterns.jsonl --output_file
-      ../../models/ner_er/model4
-    deps:
-    - path: ../../annotations/ner/rule_based_patterns.jsonl
-      md5: 044c1a326c2472aa4eb72c4c98a7400b
-      size: 1709
-    - path: ../../models/ner/model4
-      md5: 60213648fac010c178b81983ff76492b.dir
-      size: 100214049
-      nfiles: 16
-    - path: Dockerfile
-      md5: 6bc72a8d70950b3491eb703ffddf7bc0
-      size: 1987
-    - path: add_er.py
-      md5: dc7fbe1d2370f056eef99dad7c9da011
-      size: 2833
-    params:
-      params.yaml:
-        eval.CELL_TYPE:
-          etype_name: CELL_TYPE
-        eval.PROTEIN:
-          etype_name: PROTEIN
-    outs:
-    - path: ../../models/ner_er/model4
-      md5: 00b992b7a23d903e5a090657dc6af453.dir
-      size: 100215798
-      nfiles: 18
-  add_er_5:
-    cmd: python add_er.py --model ../../models/ner/model5 --etypes PATHWAY --patterns_file
-      ../../annotations/ner/rule_based_patterns.jsonl --output_file ../../models/ner_er/model5
-    deps:
-    - path: ../../annotations/ner/rule_based_patterns.jsonl
-      md5: 044c1a326c2472aa4eb72c4c98a7400b
-      size: 1709
-    - path: ../../models/ner/model5
-      md5: aab9909077d22a91c01042bf7468e80d.dir
-      size: 100222954
-      nfiles: 16
-    - path: Dockerfile
-      md5: 6bc72a8d70950b3491eb703ffddf7bc0
-      size: 1987
-    - path: add_er.py
-      md5: dc7fbe1d2370f056eef99dad7c9da011
-      size: 2833
-    params:
-      params.yaml:
-        eval.PATHWAY:
-          etype_name: PATHWAY
-    outs:
-    - path: ../../models/ner_er/model5
-      md5: 958f3d6edfb8216c31d39af0032ee4a9.dir
-      size: 100224717
-      nfiles: 18
-  interrater:
-    cmd: python interrater.py --annotations1 ../../annotations/ner/annotations10_EmmanuelleLogette_2020-08-28_raw1_raw5_10EntityTypes.jsonl,../../annotations/ner/annotations12_EmmanuelleLogette_2020-08-28_raw7_10EntityTypes.jsonl
-      --annotations2 ../../annotations/ner/annotations11_CharlotteLorin_2020-08-28_raw1_10EntityTypes.jsonl,../../annotations/ner/annotations13_CharlotteLorin_2020-09-02_raw7_10EntityTypes.jsonl
-      --output_dir ../../metrics/ner/interrater/
-    deps:
-    - path: ../../annotations/ner/annotations10_EmmanuelleLogette_2020-08-28_raw1_raw5_10EntityTypes.jsonl
-      md5: 563441b77b5c39063cda3fa0fb03803c
-      size: 883041
-    - path: ../../annotations/ner/annotations11_CharlotteLorin_2020-08-28_raw1_10EntityTypes.jsonl
-      md5: 735cba4532a4c2c5e928399eafc1000f
-      size: 806212
-    - path: ../../annotations/ner/annotations12_EmmanuelleLogette_2020-08-28_raw7_10EntityTypes.jsonl
-      md5: 117da032ef2e2792429dff88c06c90b7
-      size: 62653
-    - path: ../../annotations/ner/annotations13_CharlotteLorin_2020-09-02_raw7_10EntityTypes.jsonl
-      md5: 6e248863604ce14861f38e7c9a8281bb
-      size: 64285
-    - path: Dockerfile
-      md5: 6bc72a8d70950b3491eb703ffddf7bc0
-      size: 1987
-    - path: interrater.py
-      md5: dd9cabff57a4608753e0777838f9c746
-      size: 2984
-    outs:
-    - path: ../../metrics/ner/interrater/cell_compartment.json
-      md5: 1c5c2f5fb7dc7f792f4a3a974fe753f8
-      size: 246
-    - path: ../../metrics/ner/interrater/cell_type.json
-      md5: 5da8476adaad46fd5236dc9da81e8624
-      size: 273
-    - path: ../../metrics/ner/interrater/chemical.json
-      md5: 9842e0e07063f735ecff0bc082999b18
-      size: 260
-    - path: ../../metrics/ner/interrater/condition.json
-      md5: 23eb361695b6b80ccd3e9137a52725c4
-      size: 274
-    - path: ../../metrics/ner/interrater/disease.json
-      md5: 110df2aa12b86f04c19656a43cea8bd2
-      size: 274
-    - path: ../../metrics/ner/interrater/drug.json
-      md5: f58359194658db2bb26483eaf0b931dc
-      size: 260
-    - path: ../../metrics/ner/interrater/organ.json
-      md5: 6652f267bbcc37cd9ac4a9c934085aae
-      size: 261
-    - path: ../../metrics/ner/interrater/organism.json
-      md5: 6e74ba7077e2a999ed6dc598ee78419d
-      size: 274
-    - path: ../../metrics/ner/interrater/pathway.json
-      md5: e038e353873bb5e222e28d6b66d78ee9
-      size: 274
-    - path: ../../metrics/ner/interrater/protein.json
-      md5: 7c7aaf345cba6d103ccf690da0e2f898
-      size: 274
->>>>>>> 4ff5577b
+ 