--- conflicted
+++ resolved
@@ -205,13 +205,8 @@
           etype_name: SIMPLE_CHEMICAL
     outs:
     - path: ../../metrics/ner/drug.json
-<<<<<<< HEAD
-      md5: 27d7edd2cf470318fcf8be22f3610c0c
-      size: 272
-=======
       md5: b91d8ac9b119c196ea8219b072cbf179
       size: 271
->>>>>>> 87a818f5
   eval_organ:
     cmd: python eval.py --annotation_files ../../annotations/ner/annotations10_EmmanuelleLogette_2020-08-28_raw1_raw5_10EntityTypes.jsonl,../../annotations/ner/annotations12_EmmanuelleLogette_2020-08-28_raw7_10EntityTypes.jsonl
       --model ../../models/ner_er/model2 --output_file ../../metrics/ner/organ.json
@@ -268,13 +263,8 @@
           etype_name: CHEBI
     outs:
     - path: ../../metrics/ner/chemical.json
-<<<<<<< HEAD
-      md5: c88b746d0d3dbb0a2b1444c3ab64420c
-      size: 259
-=======
       md5: 97cf91e3d9cc9d9a8c85a1322792f2bb
       size: 274
->>>>>>> 87a818f5
   eval_organism:
     cmd: python eval.py --annotation_files ../../annotations/ner/annotations10_EmmanuelleLogette_2020-08-28_raw1_raw5_10EntityTypes.jsonl,../../annotations/ner/annotations12_EmmanuelleLogette_2020-08-28_raw7_10EntityTypes.jsonl
       --model ../../models/ner_er/model3 --output_file ../../metrics/ner/organism.json
@@ -302,11 +292,7 @@
           etype_name: TAXON
     outs:
     - path: ../../metrics/ner/organism.json
-<<<<<<< HEAD
-      md5: cb2fbe378ad643be3ab2d01b7350e591
-=======
       md5: 4b48fb821a4b5106b327309f3abcc4b7
->>>>>>> 87a818f5
       size: 275
   eval_cell_type:
     cmd: python eval.py --annotation_files ../../annotations/ner/annotations10_EmmanuelleLogette_2020-08-28_raw1_raw5_10EntityTypes.jsonl,../../annotations/ner/annotations12_EmmanuelleLogette_2020-08-28_raw7_10EntityTypes.jsonl
@@ -393,13 +379,8 @@
           etype_name: PATHWAY
     outs:
     - path: ../../metrics/ner/pathway.json
-<<<<<<< HEAD
-      md5: 372df4c2666d0d12215d4189216fa783
-      size: 274
-=======
       md5: 03a8724f74b3577a5e7ccef097cc6682
       size: 276
->>>>>>> 87a818f5
   add_er_1:
     cmd: python add_er.py --model ../../models/ner/model1/model-best/ --etypes DISEASE
       --patterns_file ../../annotations/ner/rule_based_patterns.jsonl --output_file
