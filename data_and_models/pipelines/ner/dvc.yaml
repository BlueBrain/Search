stages:
<<<<<<< HEAD
  training:
    foreach:
       model1: 
         annotation_files: ../../annotations/ner/annotations5_EmmanuelleLogette_2020-06-30_raw2_Disease.jsonl
       model2:
         annotation_files: ../../annotations/ner/annotations14_EmmanuelleLogette_2020-09-02_raw8_CellCompartmentDrugOrgan.jsonl
       model3:
         annotation_files: ../../annotations/ner/annotations6_EmmanuelleLogette_2020-07-07_raw4_TaxonChebi.jsonl
       model4:
         annotation_files: ../../annotations/ner/annotations9_EmmanuelleLogette_2020-07-08_raw6_CelltypeProtein.jsonl
       model5:
         annotation_files: ../../annotations/ner/annotations15_EmmanuelleLogette_2020-09-22_raw9_Pathway.jsonl
    do:
        cmd: python train.py --annotation_files ${item.annotation_files}
             --output_dir ../../models/ner/${key} --model_name ${key}
        deps:
                - ${item.annotation_files}
                - train.py
                - Dockerfile
        params:
                - train.${key}
        outs:
                - ../../models/ner/${key}
  add_er_1:
    cmd: python add_er.py --model ../../models/ner/model1 --etypes disease --patterns_file ../../annotations/ner/rule_based_patterns.jsonl
=======
  # TODO Remove boilerplate for convert_annotations_* with DVC 2 foreach.
  # https://github.com/BlueBrain/Search/issues/308 would remove the need of
  # converting the annotations by dropping the .jsonl format for the .spacy one.
  convert_annotations_5:
    cmd: python preprocess.py ../../annotations/ner/annotations5_EmmanuelleLogette_2020-06-30_raw2_Disease.jsonl
    deps:
    - Dockerfile
    - preprocess.py
    - ../../annotations/ner/annotations5_EmmanuelleLogette_2020-06-30_raw2_Disease.jsonl
    params:
    - train.corpora.dev_size
    - train.corpora.shuffle_seed
    outs:
    - ../../annotations/ner/annotations5_EmmanuelleLogette_2020-06-30_raw2_Disease.train.spacy
    - ../../annotations/ner/annotations5_EmmanuelleLogette_2020-06-30_raw2_Disease.dev.spacy
  convert_annotations_6:
    cmd: python preprocess.py ../../annotations/ner/annotations6_EmmanuelleLogette_2020-07-07_raw4_TaxonChebi.jsonl
    deps:
    - Dockerfile
    - preprocess.py
    - ../../annotations/ner/annotations6_EmmanuelleLogette_2020-07-07_raw4_TaxonChebi.jsonl
    params:
    - train.corpora.dev_size
    - train.corpora.shuffle_seed
    outs:
    - ../../annotations/ner/annotations6_EmmanuelleLogette_2020-07-07_raw4_TaxonChebi.train.spacy
    - ../../annotations/ner/annotations6_EmmanuelleLogette_2020-07-07_raw4_TaxonChebi.dev.spacy
  convert_annotations_9:
    cmd: python preprocess.py ../../annotations/ner/annotations9_EmmanuelleLogette_2020-07-08_raw6_CelltypeProtein.jsonl
    deps:
    - Dockerfile
    - preprocess.py
    - ../../annotations/ner/annotations9_EmmanuelleLogette_2020-07-08_raw6_CelltypeProtein.jsonl
    params:
    - train.corpora.dev_size
    - train.corpora.shuffle_seed
    outs:
    - ../../annotations/ner/annotations9_EmmanuelleLogette_2020-07-08_raw6_CelltypeProtein.train.spacy
    - ../../annotations/ner/annotations9_EmmanuelleLogette_2020-07-08_raw6_CelltypeProtein.dev.spacy
  convert_annotations_10:
    cmd: python preprocess.py ../../annotations/ner/annotations10_EmmanuelleLogette_2020-08-28_raw1_raw5_10EntityTypes.jsonl
    deps:
    - Dockerfile
    - preprocess.py
    - ../../annotations/ner/annotations10_EmmanuelleLogette_2020-08-28_raw1_raw5_10EntityTypes.jsonl
    params:
    - train.corpora.dev_size
    - train.corpora.shuffle_seed
    outs:
    - ../../annotations/ner/annotations10_EmmanuelleLogette_2020-08-28_raw1_raw5_10EntityTypes.train.spacy
    - ../../annotations/ner/annotations10_EmmanuelleLogette_2020-08-28_raw1_raw5_10EntityTypes.dev.spacy
  convert_annotations_11:
    cmd: python preprocess.py ../../annotations/ner/annotations11_CharlotteLorin_2020-08-28_raw1_10EntityTypes.jsonl
    deps:
    - Dockerfile
    - preprocess.py
    - ../../annotations/ner/annotations11_CharlotteLorin_2020-08-28_raw1_10EntityTypes.jsonl
    params:
    - train.corpora.dev_size
    - train.corpora.shuffle_seed
    outs:
    - ../../annotations/ner/annotations11_CharlotteLorin_2020-08-28_raw1_10EntityTypes.train.spacy
    - ../../annotations/ner/annotations11_CharlotteLorin_2020-08-28_raw1_10EntityTypes.dev.spacy
  convert_annotations_12:
    cmd: python preprocess.py ../../annotations/ner/annotations12_EmmanuelleLogette_2020-08-28_raw7_10EntityTypes.jsonl
    deps:
    - Dockerfile
    - preprocess.py
    - ../../annotations/ner/annotations12_EmmanuelleLogette_2020-08-28_raw7_10EntityTypes.jsonl
    params:
    - train.corpora.dev_size
    - train.corpora.shuffle_seed
    outs:
    - ../../annotations/ner/annotations12_EmmanuelleLogette_2020-08-28_raw7_10EntityTypes.train.spacy
    - ../../annotations/ner/annotations12_EmmanuelleLogette_2020-08-28_raw7_10EntityTypes.dev.spacy
  convert_annotations_13:
    cmd: python preprocess.py ../../annotations/ner/annotations13_CharlotteLorin_2020-09-02_raw7_10EntityTypes.jsonl
    deps:
    - Dockerfile
    - preprocess.py
    - ../../annotations/ner/annotations13_CharlotteLorin_2020-09-02_raw7_10EntityTypes.jsonl
    params:
    - train.corpora.dev_size
    - train.corpora.shuffle_seed
    outs:
    - ../../annotations/ner/annotations13_CharlotteLorin_2020-09-02_raw7_10EntityTypes.train.spacy
    - ../../annotations/ner/annotations13_CharlotteLorin_2020-09-02_raw7_10EntityTypes.dev.spacy
  convert_annotations_14:
    cmd: python preprocess.py ../../annotations/ner/annotations14_EmmanuelleLogette_2020-09-02_raw8_CellCompartmentDrugOrgan.jsonl
    deps:
    - Dockerfile
    - preprocess.py
    - ../../annotations/ner/annotations14_EmmanuelleLogette_2020-09-02_raw8_CellCompartmentDrugOrgan.jsonl
    params:
    - train.corpora.dev_size
    - train.corpora.shuffle_seed
    outs:
    - ../../annotations/ner/annotations14_EmmanuelleLogette_2020-09-02_raw8_CellCompartmentDrugOrgan.train.spacy
    - ../../annotations/ner/annotations14_EmmanuelleLogette_2020-09-02_raw8_CellCompartmentDrugOrgan.dev.spacy
  convert_annotations_15:
    cmd: python preprocess.py ../../annotations/ner/annotations15_EmmanuelleLogette_2020-09-22_raw9_Pathway.jsonl
    deps:
    - Dockerfile
    - preprocess.py
    - ../../annotations/ner/annotations15_EmmanuelleLogette_2020-09-22_raw9_Pathway.jsonl
    params:
    - train.corpora.dev_size
    - train.corpora.shuffle_seed
    outs:
    - ../../annotations/ner/annotations15_EmmanuelleLogette_2020-09-22_raw9_Pathway.train.spacy
    - ../../annotations/ner/annotations15_EmmanuelleLogette_2020-09-22_raw9_Pathway.dev.spacy
  # TODO Remove boilerplate for train_model_* with DVC 2 foreach.
  train_model_1:
    cmd: >-
      python -m spacy train
      config.cfg
      --output ../../models/ner/model1/
      --code initialize.py
      --paths.train ../../annotations/ner/annotations5_EmmanuelleLogette_2020-06-30_raw2_Disease.train.spacy
      --paths.dev ../../annotations/ner/annotations5_EmmanuelleLogette_2020-06-30_raw2_Disease.dev.spacy
      --paths.base_model en_ner_bc5cdr_md
      &&
      python patch.py ../../models/ner/model1/model-best/vocab/strings.json
    deps:
    - Dockerfile
    - config.cfg
    - initialize.py
    - ../../annotations/ner/annotations5_EmmanuelleLogette_2020-06-30_raw2_Disease.train.spacy
    - ../../annotations/ner/annotations5_EmmanuelleLogette_2020-06-30_raw2_Disease.dev.spacy
    outs:
    - ../../models/ner/model1/model-best/
  train_model_2:
    cmd: >-
      python -m spacy train
      config.cfg
      --output ../../models/ner/model2/
      --code initialize.py
      --paths.train ../../annotations/ner/annotations14_EmmanuelleLogette_2020-09-02_raw8_CellCompartmentDrugOrgan.train.spacy
      --paths.dev ../../annotations/ner/annotations14_EmmanuelleLogette_2020-09-02_raw8_CellCompartmentDrugOrgan.dev.spacy
      --paths.base_model en_ner_bionlp13cg_md
      &&
      python patch.py ../../models/ner/model2/model-best/vocab/strings.json
    deps:
    - Dockerfile
    - config.cfg
    - initialize.py
    - ../../annotations/ner/annotations14_EmmanuelleLogette_2020-09-02_raw8_CellCompartmentDrugOrgan.train.spacy
    - ../../annotations/ner/annotations14_EmmanuelleLogette_2020-09-02_raw8_CellCompartmentDrugOrgan.dev.spacy
    outs:
    - ../../models/ner/model2/model-best/
  train_model_3:
    cmd: >-
      python -m spacy train
      config.cfg
      --output ../../models/ner/model3/
      --code initialize.py
      --paths.train ../../annotations/ner/annotations6_EmmanuelleLogette_2020-07-07_raw4_TaxonChebi.train.spacy
      --paths.dev ../../annotations/ner/annotations6_EmmanuelleLogette_2020-07-07_raw4_TaxonChebi.dev.spacy
      --paths.base_model en_ner_craft_md
      &&
      python patch.py ../../models/ner/model3/model-best/vocab/strings.json
    deps:
    - Dockerfile
    - config.cfg
    - initialize.py
    - ../../annotations/ner/annotations6_EmmanuelleLogette_2020-07-07_raw4_TaxonChebi.train.spacy
    - ../../annotations/ner/annotations6_EmmanuelleLogette_2020-07-07_raw4_TaxonChebi.dev.spacy
    outs:
    - ../../models/ner/model3/model-best/
  train_model_4:
    cmd: >-
      python -m spacy train
      config.cfg
      --output ../../models/ner/model4/
      --code initialize.py
      --paths.train ../../annotations/ner/annotations9_EmmanuelleLogette_2020-07-08_raw6_CelltypeProtein.train.spacy
      --paths.dev ../../annotations/ner/annotations9_EmmanuelleLogette_2020-07-08_raw6_CelltypeProtein.dev.spacy
      --paths.base_model en_ner_jnlpba_md
      &&
      python patch.py ../../models/ner/model4/model-best/vocab/strings.json
    deps:
    - Dockerfile
    - config.cfg
    - initialize.py
    - ../../annotations/ner/annotations9_EmmanuelleLogette_2020-07-08_raw6_CelltypeProtein.train.spacy
    - ../../annotations/ner/annotations9_EmmanuelleLogette_2020-07-08_raw6_CelltypeProtein.dev.spacy
    outs:
    - ../../models/ner/model4/model-best/
  train_model_5:
    cmd: >-
      python -m spacy train
      config.cfg
      --output ../../models/ner/model5/
      --code initialize.py
      --paths.train ../../annotations/ner/annotations15_EmmanuelleLogette_2020-09-22_raw9_Pathway.train.spacy
      --paths.dev ../../annotations/ner/annotations15_EmmanuelleLogette_2020-09-22_raw9_Pathway.dev.spacy
      --paths.base_model en_ner_craft_md
      &&
      python patch.py ../../models/ner/model5/model-best/vocab/strings.json
    deps:
    - Dockerfile
    - config.cfg
    - initialize.py
    - ../../annotations/ner/annotations15_EmmanuelleLogette_2020-09-22_raw9_Pathway.train.spacy
    - ../../annotations/ner/annotations15_EmmanuelleLogette_2020-09-22_raw9_Pathway.dev.spacy
    outs:
    - ../../models/ner/model5/model-best/
  add_er_1:
    cmd: python add_er.py --model ../../models/ner/model1/model-best/ --etypes DISEASE --patterns_file ../../annotations/ner/rule_based_patterns.jsonl
>>>>>>> 87a818f5
      --output_file ../../models/ner_er/model1
    deps:
    - Dockerfile
    - ../../models/ner/model1/model-best/
    - add_er.py
    - ../../annotations/ner/rule_based_patterns.jsonl
    params:
    - eval.disease
    outs:
    - ../../models/ner_er/model1
  add_er_2:
<<<<<<< HEAD
    cmd: python add_er.py --model ../../models/ner/model2 --etypes cell_compartment,drug,organ --patterns_file ../../annotations/ner/rule_based_patterns.jsonl
=======
    cmd: python add_er.py --model ../../models/ner/model2/model-best/ --etypes CELL_COMPARTMENT,DRUG,ORGAN --patterns_file ../../annotations/ner/rule_based_patterns.jsonl
>>>>>>> 87a818f5
      --output_file ../../models/ner_er/model2
    deps:
    - Dockerfile
    - ../../models/ner/model2/model-best/
    - add_er.py
    - ../../annotations/ner/rule_based_patterns.jsonl
    params:
    - eval.cell_compartment
    - eval.drug
    - eval.organ
    outs:
    - ../../models/ner_er/model2
  add_er_3:
<<<<<<< HEAD
    cmd: python add_er.py --model ../../models/ner/model3 --etypes chemical,organism --patterns_file ../../annotations/ner/rule_based_patterns.jsonl
=======
    cmd: python add_er.py --model ../../models/ner/model3/model-best/ --etypes CHEMICAL,ORGANISM --patterns_file ../../annotations/ner/rule_based_patterns.jsonl
>>>>>>> 87a818f5
      --output_file ../../models/ner_er/model3
    deps:
    - Dockerfile
    - ../../models/ner/model3/model-best/
    - add_er.py
    - ../../annotations/ner/rule_based_patterns.jsonl
    params:
    - eval.chemical
    - eval.organism
    outs:
    - ../../models/ner_er/model3
  add_er_4:
<<<<<<< HEAD
    cmd: python add_er.py --model ../../models/ner/model4 --etypes cell_type,protein --patterns_file ../../annotations/ner/rule_based_patterns.jsonl
=======
    cmd: python add_er.py --model ../../models/ner/model4/model-best/ --etypes CELL_TYPE,PROTEIN --patterns_file ../../annotations/ner/rule_based_patterns.jsonl
>>>>>>> 87a818f5
      --output_file ../../models/ner_er/model4
    deps:
    - Dockerfile
    - ../../models/ner/model4/model-best/
    - add_er.py
    - ../../annotations/ner/rule_based_patterns.jsonl
    params:
    - eval.cell_type
    - eval.protein
    outs:
    - ../../models/ner_er/model4
  add_er_5:
<<<<<<< HEAD
    cmd: python add_er.py --model ../../models/ner/model5 --etypes pathway --patterns_file ../../annotations/ner/rule_based_patterns.jsonl
=======
    cmd: python add_er.py --model ../../models/ner/model5/model-best/ --etypes PATHWAY --patterns_file ../../annotations/ner/rule_based_patterns.jsonl
>>>>>>> 87a818f5
      --output_file ../../models/ner_er/model5
    deps:
    - Dockerfile
    - ../../models/ner/model5/model-best/
    - add_er.py
    - ../../annotations/ner/rule_based_patterns.jsonl
    params:
    - eval.pathway
    outs:
    - ../../models/ner_er/model5
  evaluation:
    foreach:
      disease:
        model_name: model1
      cell_compartment:
        model_name: model2
      drug: 
        model_name: model2
      organ:
        model_name: model2
      chemical:
        model_name: model3
      organism:
        model_name: model3
      cell_type:
        model_name: model4
      protein:
        model_name: model4
      pathway:
        model_name: model5
    do:
      cmd: python eval.py --annotation_files ../../annotations/ner/annotations10_EmmanuelleLogette_2020-08-28_raw1_raw5_10EntityTypes.jsonl,../../annotations/ner/annotations12_EmmanuelleLogette_2020-08-28_raw7_10EntityTypes.jsonl --model ../../models/ner_er/${item.model_name} --output_file ../../metrics/ner/${key}.json --etype ${key}
      deps:
      - Dockerfile
      - ../../annotations/ner/annotations10_EmmanuelleLogette_2020-08-28_raw1_raw5_10EntityTypes.jsonl
      - ../../annotations/ner/annotations12_EmmanuelleLogette_2020-08-28_raw7_10EntityTypes.jsonl
      - ../../models/ner_er/${item.model_name}
      - eval.py
      params:
      - eval.${key}
      metrics:
      - ../../metrics/ner/${key}.json
  interrater:
    cmd: python interrater.py --annotations1 ../../annotations/ner/annotations10_EmmanuelleLogette_2020-08-28_raw1_raw5_10EntityTypes.jsonl,../../annotations/ner/annotations12_EmmanuelleLogette_2020-08-28_raw7_10EntityTypes.jsonl        --annotations2 ../../annotations/ner/annotations11_CharlotteLorin_2020-08-28_raw1_10EntityTypes.jsonl,../../annotations/ner/annotations13_CharlotteLorin_2020-09-02_raw7_10EntityTypes.jsonl
      --output_dir ../../metrics/ner/interrater/
    deps:
    - ../../annotations/ner/annotations10_EmmanuelleLogette_2020-08-28_raw1_raw5_10EntityTypes.jsonl
    - ../../annotations/ner/annotations11_CharlotteLorin_2020-08-28_raw1_10EntityTypes.jsonl
    - ../../annotations/ner/annotations12_EmmanuelleLogette_2020-08-28_raw7_10EntityTypes.jsonl
    - ../../annotations/ner/annotations13_CharlotteLorin_2020-09-02_raw7_10EntityTypes.jsonl
    - Dockerfile
    - interrater.py
    metrics:
    - ../../metrics/ner/interrater/cell_compartment.json
    - ../../metrics/ner/interrater/cell_type.json
    - ../../metrics/ner/interrater/chemical.json
    - ../../metrics/ner/interrater/condition.json
    - ../../metrics/ner/interrater/disease.json
    - ../../metrics/ner/interrater/drug.json
    - ../../metrics/ner/interrater/organ.json
    - ../../metrics/ner/interrater/organism.json
    - ../../metrics/ner/interrater/pathway.json
    - ../../metrics/ner/interrater/protein.json<|MERGE_RESOLUTION|>--- conflicted
+++ resolved
@@ -1,241 +1,74 @@
 stages:
-<<<<<<< HEAD
+  convert_annotations:
+    foreach:
+      annotation5:
+        annotation_filename: annotations5_EmmanuelleLogette_2020-06-30_raw2_Disease
+      annotation6:
+        annotation_filename: annotations6_EmmanuelleLogette_2020-07-07_raw4_TaxonChebi
+      annotation9:
+        annotation_filename: annotations9_EmmanuelleLogette_2020-07-08_raw6_CelltypeProtein
+      annotation10:
+        annotation_filename: annotations10_EmmanuelleLogette_2020-08-28_raw1_raw5_10EntityTypes
+      annotation11:
+        annotation_filename: annotations11_CharlotteLorin_2020-08-28_raw1_10EntityTypes
+      annotation12:
+        annotation_filename: annotations12_EmmanuelleLogette_2020-08-28_raw7_10EntityTypes
+      annotation13:
+        annotation_filename: annotations13_CharlotteLorin_2020-09-02_raw7_10EntityTypes
+      annotation14:
+        annotation_filename: annotations14_EmmanuelleLogette_2020-09-02_raw8_CellCompartmentDrugOrgan
+      annotation15:
+        annotation_filename: annotations15_EmmanuelleLogette_2020-09-22_raw9_Pathway
+    do:
+      cmd: python preprocess.py ../../annotations/ner/${item.annotation_filename}.jsonl
+      deps:
+        - Dockerfile
+        - preprocess.py
+        - ../../annotations/ner/${item.annotation_filename}.jsonl
+      params:
+        - train.corpora.dev_size
+        - train.corpora.shuffle_seed
+      outs:
+        - ../../annotations/ner/${item.annotation_filename}.train.spacy
+        - ../../annotations/ner/${item.annotation_filename}.dev.spacy
   training:
     foreach:
        model1: 
-         annotation_files: ../../annotations/ner/annotations5_EmmanuelleLogette_2020-06-30_raw2_Disease.jsonl
+         annotation_filename: annotations5_EmmanuelleLogette_2020-06-30_raw2_Disease
+         base_model: en_ner_bc5cdr_md
        model2:
-         annotation_files: ../../annotations/ner/annotations14_EmmanuelleLogette_2020-09-02_raw8_CellCompartmentDrugOrgan.jsonl
+         annotation_filename: annotations14_EmmanuelleLogette_2020-09-02_raw8_CellCompartmentDrugOrgan
+         base_model: en_ner_bionlp13cg_md
        model3:
-         annotation_files: ../../annotations/ner/annotations6_EmmanuelleLogette_2020-07-07_raw4_TaxonChebi.jsonl
+         annotation_filename: /annotations6_EmmanuelleLogette_2020-07-07_raw4_TaxonChebi
+         base_model: en_ner_craft_md
        model4:
-         annotation_files: ../../annotations/ner/annotations9_EmmanuelleLogette_2020-07-08_raw6_CelltypeProtein.jsonl
+         annotation_filename: annotations9_EmmanuelleLogette_2020-07-08_raw6_CelltypeProtein
+         base_model: en_ner_jnlpba_md
        model5:
-         annotation_files: ../../annotations/ner/annotations15_EmmanuelleLogette_2020-09-22_raw9_Pathway.jsonl
+         annotation_filename: annotations15_EmmanuelleLogette_2020-09-22_raw9_Pathway
+         base_model: en_ner_craft_md
     do:
-        cmd: python train.py --annotation_files ${item.annotation_files}
-             --output_dir ../../models/ner/${key} --model_name ${key}
-        deps:
-                - ${item.annotation_files}
-                - train.py
-                - Dockerfile
-        params:
-                - train.${key}
-        outs:
-                - ../../models/ner/${key}
-  add_er_1:
-    cmd: python add_er.py --model ../../models/ner/model1 --etypes disease --patterns_file ../../annotations/ner/rule_based_patterns.jsonl
-=======
-  # TODO Remove boilerplate for convert_annotations_* with DVC 2 foreach.
-  # https://github.com/BlueBrain/Search/issues/308 would remove the need of
-  # converting the annotations by dropping the .jsonl format for the .spacy one.
-  convert_annotations_5:
-    cmd: python preprocess.py ../../annotations/ner/annotations5_EmmanuelleLogette_2020-06-30_raw2_Disease.jsonl
-    deps:
-    - Dockerfile
-    - preprocess.py
-    - ../../annotations/ner/annotations5_EmmanuelleLogette_2020-06-30_raw2_Disease.jsonl
-    params:
-    - train.corpora.dev_size
-    - train.corpora.shuffle_seed
-    outs:
-    - ../../annotations/ner/annotations5_EmmanuelleLogette_2020-06-30_raw2_Disease.train.spacy
-    - ../../annotations/ner/annotations5_EmmanuelleLogette_2020-06-30_raw2_Disease.dev.spacy
-  convert_annotations_6:
-    cmd: python preprocess.py ../../annotations/ner/annotations6_EmmanuelleLogette_2020-07-07_raw4_TaxonChebi.jsonl
-    deps:
-    - Dockerfile
-    - preprocess.py
-    - ../../annotations/ner/annotations6_EmmanuelleLogette_2020-07-07_raw4_TaxonChebi.jsonl
-    params:
-    - train.corpora.dev_size
-    - train.corpora.shuffle_seed
-    outs:
-    - ../../annotations/ner/annotations6_EmmanuelleLogette_2020-07-07_raw4_TaxonChebi.train.spacy
-    - ../../annotations/ner/annotations6_EmmanuelleLogette_2020-07-07_raw4_TaxonChebi.dev.spacy
-  convert_annotations_9:
-    cmd: python preprocess.py ../../annotations/ner/annotations9_EmmanuelleLogette_2020-07-08_raw6_CelltypeProtein.jsonl
-    deps:
-    - Dockerfile
-    - preprocess.py
-    - ../../annotations/ner/annotations9_EmmanuelleLogette_2020-07-08_raw6_CelltypeProtein.jsonl
-    params:
-    - train.corpora.dev_size
-    - train.corpora.shuffle_seed
-    outs:
-    - ../../annotations/ner/annotations9_EmmanuelleLogette_2020-07-08_raw6_CelltypeProtein.train.spacy
-    - ../../annotations/ner/annotations9_EmmanuelleLogette_2020-07-08_raw6_CelltypeProtein.dev.spacy
-  convert_annotations_10:
-    cmd: python preprocess.py ../../annotations/ner/annotations10_EmmanuelleLogette_2020-08-28_raw1_raw5_10EntityTypes.jsonl
-    deps:
-    - Dockerfile
-    - preprocess.py
-    - ../../annotations/ner/annotations10_EmmanuelleLogette_2020-08-28_raw1_raw5_10EntityTypes.jsonl
-    params:
-    - train.corpora.dev_size
-    - train.corpora.shuffle_seed
-    outs:
-    - ../../annotations/ner/annotations10_EmmanuelleLogette_2020-08-28_raw1_raw5_10EntityTypes.train.spacy
-    - ../../annotations/ner/annotations10_EmmanuelleLogette_2020-08-28_raw1_raw5_10EntityTypes.dev.spacy
-  convert_annotations_11:
-    cmd: python preprocess.py ../../annotations/ner/annotations11_CharlotteLorin_2020-08-28_raw1_10EntityTypes.jsonl
-    deps:
-    - Dockerfile
-    - preprocess.py
-    - ../../annotations/ner/annotations11_CharlotteLorin_2020-08-28_raw1_10EntityTypes.jsonl
-    params:
-    - train.corpora.dev_size
-    - train.corpora.shuffle_seed
-    outs:
-    - ../../annotations/ner/annotations11_CharlotteLorin_2020-08-28_raw1_10EntityTypes.train.spacy
-    - ../../annotations/ner/annotations11_CharlotteLorin_2020-08-28_raw1_10EntityTypes.dev.spacy
-  convert_annotations_12:
-    cmd: python preprocess.py ../../annotations/ner/annotations12_EmmanuelleLogette_2020-08-28_raw7_10EntityTypes.jsonl
-    deps:
-    - Dockerfile
-    - preprocess.py
-    - ../../annotations/ner/annotations12_EmmanuelleLogette_2020-08-28_raw7_10EntityTypes.jsonl
-    params:
-    - train.corpora.dev_size
-    - train.corpora.shuffle_seed
-    outs:
-    - ../../annotations/ner/annotations12_EmmanuelleLogette_2020-08-28_raw7_10EntityTypes.train.spacy
-    - ../../annotations/ner/annotations12_EmmanuelleLogette_2020-08-28_raw7_10EntityTypes.dev.spacy
-  convert_annotations_13:
-    cmd: python preprocess.py ../../annotations/ner/annotations13_CharlotteLorin_2020-09-02_raw7_10EntityTypes.jsonl
-    deps:
-    - Dockerfile
-    - preprocess.py
-    - ../../annotations/ner/annotations13_CharlotteLorin_2020-09-02_raw7_10EntityTypes.jsonl
-    params:
-    - train.corpora.dev_size
-    - train.corpora.shuffle_seed
-    outs:
-    - ../../annotations/ner/annotations13_CharlotteLorin_2020-09-02_raw7_10EntityTypes.train.spacy
-    - ../../annotations/ner/annotations13_CharlotteLorin_2020-09-02_raw7_10EntityTypes.dev.spacy
-  convert_annotations_14:
-    cmd: python preprocess.py ../../annotations/ner/annotations14_EmmanuelleLogette_2020-09-02_raw8_CellCompartmentDrugOrgan.jsonl
-    deps:
-    - Dockerfile
-    - preprocess.py
-    - ../../annotations/ner/annotations14_EmmanuelleLogette_2020-09-02_raw8_CellCompartmentDrugOrgan.jsonl
-    params:
-    - train.corpora.dev_size
-    - train.corpora.shuffle_seed
-    outs:
-    - ../../annotations/ner/annotations14_EmmanuelleLogette_2020-09-02_raw8_CellCompartmentDrugOrgan.train.spacy
-    - ../../annotations/ner/annotations14_EmmanuelleLogette_2020-09-02_raw8_CellCompartmentDrugOrgan.dev.spacy
-  convert_annotations_15:
-    cmd: python preprocess.py ../../annotations/ner/annotations15_EmmanuelleLogette_2020-09-22_raw9_Pathway.jsonl
-    deps:
-    - Dockerfile
-    - preprocess.py
-    - ../../annotations/ner/annotations15_EmmanuelleLogette_2020-09-22_raw9_Pathway.jsonl
-    params:
-    - train.corpora.dev_size
-    - train.corpora.shuffle_seed
-    outs:
-    - ../../annotations/ner/annotations15_EmmanuelleLogette_2020-09-22_raw9_Pathway.train.spacy
-    - ../../annotations/ner/annotations15_EmmanuelleLogette_2020-09-22_raw9_Pathway.dev.spacy
-  # TODO Remove boilerplate for train_model_* with DVC 2 foreach.
-  train_model_1:
-    cmd: >-
-      python -m spacy train
-      config.cfg
-      --output ../../models/ner/model1/
-      --code initialize.py
-      --paths.train ../../annotations/ner/annotations5_EmmanuelleLogette_2020-06-30_raw2_Disease.train.spacy
-      --paths.dev ../../annotations/ner/annotations5_EmmanuelleLogette_2020-06-30_raw2_Disease.dev.spacy
-      --paths.base_model en_ner_bc5cdr_md
-      &&
-      python patch.py ../../models/ner/model1/model-best/vocab/strings.json
-    deps:
-    - Dockerfile
-    - config.cfg
-    - initialize.py
-    - ../../annotations/ner/annotations5_EmmanuelleLogette_2020-06-30_raw2_Disease.train.spacy
-    - ../../annotations/ner/annotations5_EmmanuelleLogette_2020-06-30_raw2_Disease.dev.spacy
-    outs:
-    - ../../models/ner/model1/model-best/
-  train_model_2:
-    cmd: >-
-      python -m spacy train
-      config.cfg
-      --output ../../models/ner/model2/
-      --code initialize.py
-      --paths.train ../../annotations/ner/annotations14_EmmanuelleLogette_2020-09-02_raw8_CellCompartmentDrugOrgan.train.spacy
-      --paths.dev ../../annotations/ner/annotations14_EmmanuelleLogette_2020-09-02_raw8_CellCompartmentDrugOrgan.dev.spacy
-      --paths.base_model en_ner_bionlp13cg_md
-      &&
-      python patch.py ../../models/ner/model2/model-best/vocab/strings.json
-    deps:
-    - Dockerfile
-    - config.cfg
-    - initialize.py
-    - ../../annotations/ner/annotations14_EmmanuelleLogette_2020-09-02_raw8_CellCompartmentDrugOrgan.train.spacy
-    - ../../annotations/ner/annotations14_EmmanuelleLogette_2020-09-02_raw8_CellCompartmentDrugOrgan.dev.spacy
-    outs:
-    - ../../models/ner/model2/model-best/
-  train_model_3:
-    cmd: >-
-      python -m spacy train
-      config.cfg
-      --output ../../models/ner/model3/
-      --code initialize.py
-      --paths.train ../../annotations/ner/annotations6_EmmanuelleLogette_2020-07-07_raw4_TaxonChebi.train.spacy
-      --paths.dev ../../annotations/ner/annotations6_EmmanuelleLogette_2020-07-07_raw4_TaxonChebi.dev.spacy
-      --paths.base_model en_ner_craft_md
-      &&
-      python patch.py ../../models/ner/model3/model-best/vocab/strings.json
-    deps:
-    - Dockerfile
-    - config.cfg
-    - initialize.py
-    - ../../annotations/ner/annotations6_EmmanuelleLogette_2020-07-07_raw4_TaxonChebi.train.spacy
-    - ../../annotations/ner/annotations6_EmmanuelleLogette_2020-07-07_raw4_TaxonChebi.dev.spacy
-    outs:
-    - ../../models/ner/model3/model-best/
-  train_model_4:
-    cmd: >-
-      python -m spacy train
-      config.cfg
-      --output ../../models/ner/model4/
-      --code initialize.py
-      --paths.train ../../annotations/ner/annotations9_EmmanuelleLogette_2020-07-08_raw6_CelltypeProtein.train.spacy
-      --paths.dev ../../annotations/ner/annotations9_EmmanuelleLogette_2020-07-08_raw6_CelltypeProtein.dev.spacy
-      --paths.base_model en_ner_jnlpba_md
-      &&
-      python patch.py ../../models/ner/model4/model-best/vocab/strings.json
-    deps:
-    - Dockerfile
-    - config.cfg
-    - initialize.py
-    - ../../annotations/ner/annotations9_EmmanuelleLogette_2020-07-08_raw6_CelltypeProtein.train.spacy
-    - ../../annotations/ner/annotations9_EmmanuelleLogette_2020-07-08_raw6_CelltypeProtein.dev.spacy
-    outs:
-    - ../../models/ner/model4/model-best/
-  train_model_5:
-    cmd: >-
-      python -m spacy train
-      config.cfg
-      --output ../../models/ner/model5/
-      --code initialize.py
-      --paths.train ../../annotations/ner/annotations15_EmmanuelleLogette_2020-09-22_raw9_Pathway.train.spacy
-      --paths.dev ../../annotations/ner/annotations15_EmmanuelleLogette_2020-09-22_raw9_Pathway.dev.spacy
-      --paths.base_model en_ner_craft_md
-      &&
-      python patch.py ../../models/ner/model5/model-best/vocab/strings.json
-    deps:
-    - Dockerfile
-    - config.cfg
-    - initialize.py
-    - ../../annotations/ner/annotations15_EmmanuelleLogette_2020-09-22_raw9_Pathway.train.spacy
-    - ../../annotations/ner/annotations15_EmmanuelleLogette_2020-09-22_raw9_Pathway.dev.spacy
-    outs:
-    - ../../models/ner/model5/model-best/
+      cmd: >-
+        python -m spacy train
+        config.cfg
+        --output ../../models/ner/${key}/
+        --code initialize.py
+        --paths.train ../../annotations/ner/${item.annotation_filename}.train.spacy
+        --paths.dev ../../annotations/ner/${item.annotation_filename}.dev.spacy
+        --paths.base_model ${item.base_model}
+        &&
+        python patch.py ../../models/ner/${key}/model-best/vocab/strings.json
+      deps:
+      - Dockerfile
+      - config.cfg
+      - initialize.py
+      - ../../annotations/ner/${item.annotation_filename}.train.spacy
+      - ../../annotations/ner/${item.annotation_filename}.dev.spacy
+      outs:
+      - ../../models/ner/${key}/model-best/
   add_er_1:
     cmd: python add_er.py --model ../../models/ner/model1/model-best/ --etypes DISEASE --patterns_file ../../annotations/ner/rule_based_patterns.jsonl
->>>>>>> 87a818f5
       --output_file ../../models/ner_er/model1
     deps:
     - Dockerfile
@@ -247,11 +80,7 @@
     outs:
     - ../../models/ner_er/model1
   add_er_2:
-<<<<<<< HEAD
-    cmd: python add_er.py --model ../../models/ner/model2 --etypes cell_compartment,drug,organ --patterns_file ../../annotations/ner/rule_based_patterns.jsonl
-=======
     cmd: python add_er.py --model ../../models/ner/model2/model-best/ --etypes CELL_COMPARTMENT,DRUG,ORGAN --patterns_file ../../annotations/ner/rule_based_patterns.jsonl
->>>>>>> 87a818f5
       --output_file ../../models/ner_er/model2
     deps:
     - Dockerfile
@@ -265,11 +94,7 @@
     outs:
     - ../../models/ner_er/model2
   add_er_3:
-<<<<<<< HEAD
-    cmd: python add_er.py --model ../../models/ner/model3 --etypes chemical,organism --patterns_file ../../annotations/ner/rule_based_patterns.jsonl
-=======
     cmd: python add_er.py --model ../../models/ner/model3/model-best/ --etypes CHEMICAL,ORGANISM --patterns_file ../../annotations/ner/rule_based_patterns.jsonl
->>>>>>> 87a818f5
       --output_file ../../models/ner_er/model3
     deps:
     - Dockerfile
@@ -282,11 +107,7 @@
     outs:
     - ../../models/ner_er/model3
   add_er_4:
-<<<<<<< HEAD
-    cmd: python add_er.py --model ../../models/ner/model4 --etypes cell_type,protein --patterns_file ../../annotations/ner/rule_based_patterns.jsonl
-=======
     cmd: python add_er.py --model ../../models/ner/model4/model-best/ --etypes CELL_TYPE,PROTEIN --patterns_file ../../annotations/ner/rule_based_patterns.jsonl
->>>>>>> 87a818f5
       --output_file ../../models/ner_er/model4
     deps:
     - Dockerfile
@@ -299,11 +120,7 @@
     outs:
     - ../../models/ner_er/model4
   add_er_5:
-<<<<<<< HEAD
-    cmd: python add_er.py --model ../../models/ner/model5 --etypes pathway --patterns_file ../../annotations/ner/rule_based_patterns.jsonl
-=======
     cmd: python add_er.py --model ../../models/ner/model5/model-best/ --etypes PATHWAY --patterns_file ../../annotations/ner/rule_based_patterns.jsonl
->>>>>>> 87a818f5
       --output_file ../../models/ner_er/model5
     deps:
     - Dockerfile
