stages:
  clean:
    foreach:
      cell_compartment:
        file: annotations14_EmmanuelleLogette_2020-09-02_raw8_CellCompartmentDrugOrgan
        label: cellular_component
      cell_type:
        file: annotations9_EmmanuelleLogette_2020-07-08_raw6_CelltypeProtein
        label: cell_type
      chemical:
        file: annotations6_EmmanuelleLogette_2020-07-07_raw4_TaxonChebi
        label: chebi
      disease:
        file: annotations5_EmmanuelleLogette_2020-06-30_raw2_Disease
        label: disease
      drug:
        file: annotations14_EmmanuelleLogette_2020-09-02_raw8_CellCompartmentDrugOrgan
        label: simple_chemical
      organ:
        file: annotations14_EmmanuelleLogette_2020-09-02_raw8_CellCompartmentDrugOrgan
        label: organ
      organism:
        file: annotations6_EmmanuelleLogette_2020-07-07_raw4_TaxonChebi
        label: taxon
      pathway:
        file: annotations15_EmmanuelleLogette_2020-09-22_raw9_Pathway
        label: pathway
      protein:
        file: annotations9_EmmanuelleLogette_2020-07-08_raw6_CelltypeProtein
        label: protein
    do:
      cmd: python clean.py ../../annotations/ner/${item.file}.jsonl ${item.label} --renamed-label ${key}
      deps:
      - Dockerfile
      - clean.py
      - ../../annotations/ner/${item.file}.jsonl
      outs:
      - ../../annotations/ner/annotations_${key}.jsonl
  preprocess:
    foreach: ${entities}
    do:
      cmd: python preprocess.py ../../annotations/ner/annotations_${item}.jsonl
      deps:
      - Dockerfile
      - preprocess.py
      - ../../annotations/ner/annotations_${item}.jsonl
      params:
      - train.corpora.dev_size
      - train.corpora.shuffle_seed
      outs:
      - ../../annotations/ner/annotations_${item}.train.spacy
      - ../../annotations/ner/annotations_${item}.dev.spacy
  train:
    foreach: ${entities}
    do:
      cmd: >-
        python -m spacy train
        config.cfg
        --output ../../models/ner/model-${item}/
        --paths.train ../../annotations/ner/annotations_${item}.train.spacy
        --paths.dev ../../annotations/ner/annotations_${item}.dev.spacy
      deps:
      - Dockerfile
      - config.cfg
      - ../../annotations/ner/annotations_${item}.train.spacy
      - ../../annotations/ner/annotations_${item}.dev.spacy
      outs:
<<<<<<< HEAD
      - ../../models/ner/${key}/model-best/
  add_er:
    foreach:
      - cell_compartment
      - cell_type
      - chemical
      - disease
      - drug
      - organ
      - organism
      - pathway
      - protein
    do:
      cmd: python add_er.py --model ../../models/ner/model-${item}/model-best/ --patterns_file ../../annotations/ner/rule_based_patterns.jsonl
        --output_file ../../models/ner_er/model-${item}
      deps:
      - Dockerfile
      - ../../models/ner/model-${item}/model-best/
      - add_er.py
      - ../../annotations/ner/rule_based_patterns.jsonl
      outs:
      - ../../models/ner_er/model-${item}
  evaluation:
    foreach:
      disease:
        model_name: model1
      cell_compartment:
        model_name: model2
      drug:
        model_name: model2
      organ:
        model_name: model2
      chemical:
        model_name: model3
      organism:
        model_name: model3
      cell_type:
        model_name: model4
      protein:
        model_name: model4
      pathway:
        model_name: model5
=======
      - ../../models/ner/model-${item}/model-best/
  add_er:
    foreach: ${entities}
>>>>>>> de86792d
    do:
      cmd: >-
        python add_er.py
        --etypes ${item}
        --patterns_file ../../annotations/ner/rule_based_patterns.jsonl
        --model ../../models/ner/model-${item}/model-best/
        --output_file ../../models/ner_er/model-${item}
      deps:
      - Dockerfile
      - add_er.py
      - ../../annotations/ner/rule_based_patterns.jsonl
      - ../../models/ner/model-${item}/model-best/
      params:
      - eval.${item}
      outs:
      - ../../models/ner_er/model-${item}
  evaluate:
    foreach: ${entities}
    do:
      cmd: >-
        python eval.py
        --etype ${item}
        --annotation_files ../../annotations/ner/annotations10_EmmanuelleLogette_2020-08-28_raw1_raw5_10EntityTypes.jsonl,../../annotations/ner/annotations12_EmmanuelleLogette_2020-08-28_raw7_10EntityTypes.jsonl
        --model ../../models/ner_er/model-${item}
        --output_file ../../metrics/ner/${item}.json
      deps:
      - Dockerfile
      - eval.py
      - ../../annotations/ner/annotations10_EmmanuelleLogette_2020-08-28_raw1_raw5_10EntityTypes.jsonl
      - ../../annotations/ner/annotations12_EmmanuelleLogette_2020-08-28_raw7_10EntityTypes.jsonl
      - ../../models/ner_er/model-${item}
      params:
      - eval.${item}
      metrics:
      - ../../metrics/ner/${item}.json:
          cache: false
  interrater:
    cmd: python interrater.py --annotations1 ../../annotations/ner/annotations10_EmmanuelleLogette_2020-08-28_raw1_raw5_10EntityTypes.jsonl,../../annotations/ner/annotations12_EmmanuelleLogette_2020-08-28_raw7_10EntityTypes.jsonl        --annotations2 ../../annotations/ner/annotations11_CharlotteLorin_2020-08-28_raw1_10EntityTypes.jsonl,../../annotations/ner/annotations13_CharlotteLorin_2020-09-02_raw7_10EntityTypes.jsonl
      --output_dir ../../metrics/ner/interrater/
    deps:
    - ../../annotations/ner/annotations10_EmmanuelleLogette_2020-08-28_raw1_raw5_10EntityTypes.jsonl
    - ../../annotations/ner/annotations11_CharlotteLorin_2020-08-28_raw1_10EntityTypes.jsonl
    - ../../annotations/ner/annotations12_EmmanuelleLogette_2020-08-28_raw7_10EntityTypes.jsonl
    - ../../annotations/ner/annotations13_CharlotteLorin_2020-09-02_raw7_10EntityTypes.jsonl
    - Dockerfile
    - interrater.py
    metrics:
    - ../../metrics/ner/interrater/cell_compartment.json:
        cache: false
    - ../../metrics/ner/interrater/cell_type.json:
        cache: false
    - ../../metrics/ner/interrater/chemical.json:
        cache: false
    - ../../metrics/ner/interrater/condition.json:
        cache: false
    - ../../metrics/ner/interrater/disease.json:
        cache: false
    - ../../metrics/ner/interrater/drug.json:
        cache: false
    - ../../metrics/ner/interrater/organ.json:
        cache: false
    - ../../metrics/ner/interrater/organism.json:
        cache: false
    - ../../metrics/ner/interrater/pathway.json:
        cache: false
    - ../../metrics/ner/interrater/protein.json:
        cache: false<|MERGE_RESOLUTION|>--- conflicted
+++ resolved
@@ -65,54 +65,9 @@
       - ../../annotations/ner/annotations_${item}.train.spacy
       - ../../annotations/ner/annotations_${item}.dev.spacy
       outs:
-<<<<<<< HEAD
-      - ../../models/ner/${key}/model-best/
-  add_er:
-    foreach:
-      - cell_compartment
-      - cell_type
-      - chemical
-      - disease
-      - drug
-      - organ
-      - organism
-      - pathway
-      - protein
-    do:
-      cmd: python add_er.py --model ../../models/ner/model-${item}/model-best/ --patterns_file ../../annotations/ner/rule_based_patterns.jsonl
-        --output_file ../../models/ner_er/model-${item}
-      deps:
-      - Dockerfile
-      - ../../models/ner/model-${item}/model-best/
-      - add_er.py
-      - ../../annotations/ner/rule_based_patterns.jsonl
-      outs:
-      - ../../models/ner_er/model-${item}
-  evaluation:
-    foreach:
-      disease:
-        model_name: model1
-      cell_compartment:
-        model_name: model2
-      drug:
-        model_name: model2
-      organ:
-        model_name: model2
-      chemical:
-        model_name: model3
-      organism:
-        model_name: model3
-      cell_type:
-        model_name: model4
-      protein:
-        model_name: model4
-      pathway:
-        model_name: model5
-=======
       - ../../models/ner/model-${item}/model-best/
   add_er:
     foreach: ${entities}
->>>>>>> de86792d
     do:
       cmd: >-
         python add_er.py
