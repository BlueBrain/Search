stages:
<<<<<<< HEAD
  training:
    foreach:
      - tf_idf
      - count
    do:
      cmd: python train.py --sentences_file=../../annotations/sentence_embedding/cord19_v47_sentences_pre.txt
        --model=${item} --output_dir=../../models/sentence_embedding/${item}
      deps:
        - ../../annotations/sentence_embedding/cord19_v47_sentences_pre.txt
        - Dockerfile
        - train.py
      params:
        - train.${item}
      outs:
        - ../../models/sentence_embedding/${item}
  evaluation:
    foreach:
      - biobert_nli_sts_cord19_v1
      - biobert_nli_sts
      - tf_idf
      - count
      - sbert
      - sbiobert
    do:
      cmd: python eval.py --annotation_files=../../annotations/sentence_embedding/sentence_similarity_cord19.csv
        --model=${item} --output_dir=../../metrics/sentence_embedding
      deps:
      - ../../annotations/sentence_embedding/sentence_similarity_cord19.csv
      - Dockerfile
      - eval.py
      params:
      - eval.${item}
      outs:
      - ../../metrics/sentence_embedding/${item}.csv
      - ../../metrics/sentence_embedding/${item}.png
      metrics:
      - ../../metrics/sentence_embedding/${item}.json
=======
  eval_biobert_nli_sts_cord19_v1:
    cmd: python eval.py --annotation_files=../../annotations/sentence_embedding/sentence_similarity_cord19.csv
      --model=biobert_nli_sts_cord19_v1 --output_dir=../../metrics/sentence_embedding
    deps:
    - ../../annotations/sentence_embedding/sentence_similarity_cord19.csv
    - ../../models/sentence_embedding/biobert_nli_sts_cord19_v1
    - eval.py
    params:
    - eval.biobert_nli_sts_cord19_v1
    outs:
    - ../../metrics/sentence_embedding/biobert_nli_sts_cord19_v1.csv
    - ../../metrics/sentence_embedding/biobert_nli_sts_cord19_v1.png
    metrics:
    - ../../metrics/sentence_embedding/biobert_nli_sts_cord19_v1.json:
        cache: false
  eval_biobert_nli_sts:
    cmd: python eval.py --annotation_files=../../annotations/sentence_embedding/sentence_similarity_cord19.csv
      --model=biobert_nli_sts --output_dir=../../metrics/sentence_embedding
    deps:
    - ../../annotations/sentence_embedding/sentence_similarity_cord19.csv
    - Dockerfile
    - eval.py
    params:
    - eval.biobert_nli_sts
    outs:
    - ../../metrics/sentence_embedding/biobert_nli_sts.csv
    - ../../metrics/sentence_embedding/biobert_nli_sts.png
    metrics:
    - ../../metrics/sentence_embedding/biobert_nli_sts.json:
        cache: false
  train_tf_idf:
    cmd: python train.py --sentences_file=../../annotations/sentence_embedding/cord19_v47_sentences_pre.txt
      --model=tf_idf --output_dir=../../models/sentence_embedding/tf_idf
    deps:
    - ../../annotations/sentence_embedding/cord19_v47_sentences_pre.txt
    - Dockerfile
    - train.py
    params:
    - train.tf_idf
    outs:
    - ../../models/sentence_embedding/tf_idf
  eval_tf_idf:
    cmd: python eval.py --annotation_files=../../annotations/sentence_embedding/sentence_similarity_cord19.csv
      --model=tf_idf --output_dir=../../metrics/sentence_embedding
    deps:
    - ../../annotations/sentence_embedding/sentence_similarity_cord19.csv
    - ../../models/sentence_embedding/tf_idf
    - Dockerfile
    - eval.py
    params:
    - eval.tf_idf
    outs:
    - ../../metrics/sentence_embedding/tf_idf.csv
    - ../../metrics/sentence_embedding/tf_idf.png
    metrics:
    - ../../metrics/sentence_embedding/tf_idf.json:
        cache: false
  train_count:
    cmd: python train.py --sentences_file=../../annotations/sentence_embedding/cord19_v47_sentences_pre.txt
      --model=count --output_dir=../../models/sentence_embedding/count
    deps:
    - ../../annotations/sentence_embedding/cord19_v47_sentences_pre.txt
    - Dockerfile
    - train.py
    params:
    - train.count
    outs:
    - ../../models/sentence_embedding/count
  eval_count:
    cmd: python eval.py --annotation_files=../../annotations/sentence_embedding/sentence_similarity_cord19.csv
      --model=count --output_dir=../../metrics/sentence_embedding
    deps:
    - ../../annotations/sentence_embedding/sentence_similarity_cord19.csv
    - ../../models/sentence_embedding/count
    - Dockerfile
    - eval.py
    params:
    - eval.count
    outs:
    - ../../metrics/sentence_embedding/count.csv
    - ../../metrics/sentence_embedding/count.png
    metrics:
    - ../../metrics/sentence_embedding/count.json:
        cache: false
  eval_sbert:
    cmd: python eval.py --annotation_files=../../annotations/sentence_embedding/sentence_similarity_cord19.csv
      --model=sbert --output_dir=../../metrics/sentence_embedding
    deps:
    - ../../annotations/sentence_embedding/sentence_similarity_cord19.csv
    - Dockerfile
    - eval.py
    params:
    - eval.sbert
    outs:
    - ../../metrics/sentence_embedding/sbert.csv
    - ../../metrics/sentence_embedding/sbert.png
    metrics:
    - ../../metrics/sentence_embedding/sbert.json:
        cache: false
  eval_sbiobert:
    cmd: python eval.py --annotation_files=../../annotations/sentence_embedding/sentence_similarity_cord19.csv
      --model=sbiobert --output_dir=../../metrics/sentence_embedding
    deps:
    - ../../annotations/sentence_embedding/sentence_similarity_cord19.csv
    - Dockerfile
    - eval.py
    params:
    - eval.sbiobert
    outs:
    - ../../metrics/sentence_embedding/sbiobert.csv
    - ../../metrics/sentence_embedding/sbiobert.png
    metrics:
    - ../../metrics/sentence_embedding/sbiobert.json:
        cache: false
>>>>>>> 537d0d61
<|MERGE_RESOLUTION|>--- conflicted
+++ resolved
@@ -1,5 +1,4 @@
 stages:
-<<<<<<< HEAD
   training:
     foreach:
       - tf_idf
@@ -36,120 +35,5 @@
       - ../../metrics/sentence_embedding/${item}.csv
       - ../../metrics/sentence_embedding/${item}.png
       metrics:
-      - ../../metrics/sentence_embedding/${item}.json
-=======
-  eval_biobert_nli_sts_cord19_v1:
-    cmd: python eval.py --annotation_files=../../annotations/sentence_embedding/sentence_similarity_cord19.csv
-      --model=biobert_nli_sts_cord19_v1 --output_dir=../../metrics/sentence_embedding
-    deps:
-    - ../../annotations/sentence_embedding/sentence_similarity_cord19.csv
-    - ../../models/sentence_embedding/biobert_nli_sts_cord19_v1
-    - eval.py
-    params:
-    - eval.biobert_nli_sts_cord19_v1
-    outs:
-    - ../../metrics/sentence_embedding/biobert_nli_sts_cord19_v1.csv
-    - ../../metrics/sentence_embedding/biobert_nli_sts_cord19_v1.png
-    metrics:
-    - ../../metrics/sentence_embedding/biobert_nli_sts_cord19_v1.json:
-        cache: false
-  eval_biobert_nli_sts:
-    cmd: python eval.py --annotation_files=../../annotations/sentence_embedding/sentence_similarity_cord19.csv
-      --model=biobert_nli_sts --output_dir=../../metrics/sentence_embedding
-    deps:
-    - ../../annotations/sentence_embedding/sentence_similarity_cord19.csv
-    - Dockerfile
-    - eval.py
-    params:
-    - eval.biobert_nli_sts
-    outs:
-    - ../../metrics/sentence_embedding/biobert_nli_sts.csv
-    - ../../metrics/sentence_embedding/biobert_nli_sts.png
-    metrics:
-    - ../../metrics/sentence_embedding/biobert_nli_sts.json:
-        cache: false
-  train_tf_idf:
-    cmd: python train.py --sentences_file=../../annotations/sentence_embedding/cord19_v47_sentences_pre.txt
-      --model=tf_idf --output_dir=../../models/sentence_embedding/tf_idf
-    deps:
-    - ../../annotations/sentence_embedding/cord19_v47_sentences_pre.txt
-    - Dockerfile
-    - train.py
-    params:
-    - train.tf_idf
-    outs:
-    - ../../models/sentence_embedding/tf_idf
-  eval_tf_idf:
-    cmd: python eval.py --annotation_files=../../annotations/sentence_embedding/sentence_similarity_cord19.csv
-      --model=tf_idf --output_dir=../../metrics/sentence_embedding
-    deps:
-    - ../../annotations/sentence_embedding/sentence_similarity_cord19.csv
-    - ../../models/sentence_embedding/tf_idf
-    - Dockerfile
-    - eval.py
-    params:
-    - eval.tf_idf
-    outs:
-    - ../../metrics/sentence_embedding/tf_idf.csv
-    - ../../metrics/sentence_embedding/tf_idf.png
-    metrics:
-    - ../../metrics/sentence_embedding/tf_idf.json:
-        cache: false
-  train_count:
-    cmd: python train.py --sentences_file=../../annotations/sentence_embedding/cord19_v47_sentences_pre.txt
-      --model=count --output_dir=../../models/sentence_embedding/count
-    deps:
-    - ../../annotations/sentence_embedding/cord19_v47_sentences_pre.txt
-    - Dockerfile
-    - train.py
-    params:
-    - train.count
-    outs:
-    - ../../models/sentence_embedding/count
-  eval_count:
-    cmd: python eval.py --annotation_files=../../annotations/sentence_embedding/sentence_similarity_cord19.csv
-      --model=count --output_dir=../../metrics/sentence_embedding
-    deps:
-    - ../../annotations/sentence_embedding/sentence_similarity_cord19.csv
-    - ../../models/sentence_embedding/count
-    - Dockerfile
-    - eval.py
-    params:
-    - eval.count
-    outs:
-    - ../../metrics/sentence_embedding/count.csv
-    - ../../metrics/sentence_embedding/count.png
-    metrics:
-    - ../../metrics/sentence_embedding/count.json:
-        cache: false
-  eval_sbert:
-    cmd: python eval.py --annotation_files=../../annotations/sentence_embedding/sentence_similarity_cord19.csv
-      --model=sbert --output_dir=../../metrics/sentence_embedding
-    deps:
-    - ../../annotations/sentence_embedding/sentence_similarity_cord19.csv
-    - Dockerfile
-    - eval.py
-    params:
-    - eval.sbert
-    outs:
-    - ../../metrics/sentence_embedding/sbert.csv
-    - ../../metrics/sentence_embedding/sbert.png
-    metrics:
-    - ../../metrics/sentence_embedding/sbert.json:
-        cache: false
-  eval_sbiobert:
-    cmd: python eval.py --annotation_files=../../annotations/sentence_embedding/sentence_similarity_cord19.csv
-      --model=sbiobert --output_dir=../../metrics/sentence_embedding
-    deps:
-    - ../../annotations/sentence_embedding/sentence_similarity_cord19.csv
-    - Dockerfile
-    - eval.py
-    params:
-    - eval.sbiobert
-    outs:
-    - ../../metrics/sentence_embedding/sbiobert.csv
-    - ../../metrics/sentence_embedding/sbiobert.png
-    metrics:
-    - ../../metrics/sentence_embedding/sbiobert.json:
-        cache: false
->>>>>>> 537d0d61
+      - ../../metrics/sentence_embedding/${item}.json:
+          cache: false