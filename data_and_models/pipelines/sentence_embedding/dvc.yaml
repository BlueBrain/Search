stages:
  training:
    foreach:
      - tf_idf
      - count
    do:
      cmd: python train.py --sentences_file=../../annotations/sentence_embedding/cord19_v47_sentences_pre.txt
        --model=${item} --output_dir=../../models/sentence_embedding/${item}
      deps:
        - ../../annotations/sentence_embedding/cord19_v47_sentences_pre.txt
        - Dockerfile
        - train.py
      params:
        - train.${item}
      outs:
        - ../../models/sentence_embedding/${item}
  evaluation:
    foreach:
      - biobert_nli_sts_cord19_v1
      - tf_idf
      - count
    do:
      cmd: >-
        python eval.py
        --annotation_files=../../annotations/sentence_embedding/sentence_similarity_cord19.csv
        --model=${item}
        --output_dir=../../metrics/sentence_embedding/
      deps:
      - Dockerfile
      - eval.py
      - ../../annotations/sentence_embedding/sentence_similarity_cord19.csv
      - ../../models/sentence_embedding/${item}
      params:
      - eval.${item}
      outs:
      - ../../metrics/sentence_embedding/${item}.csv
      - ../../metrics/sentence_embedding/${item}.png
      metrics:
      - ../../metrics/sentence_embedding/${item}.json:
          cache: false
  evaluation_external:
    foreach:
      - biobert_nli_sts
      - sbert
      - sbiobert
    do:
<<<<<<< HEAD
      cmd: >-
        python eval.py
        --annotation_files=../../annotations/sentence_embedding/sentence_similarity_cord19.csv
        --model=${item}
        --output_dir=../../metrics/sentence_embedding/
=======
      cmd: python eval_se.py --annotation_files=../../annotations/sentence_embedding/sentence_similarity_cord19.csv
        --model=${item} --output_dir=../../metrics/sentence_embedding
>>>>>>> 00d39834
      deps:
      - Dockerfile
<<<<<<< HEAD
      - eval.py
      - ../../annotations/sentence_embedding/sentence_similarity_cord19.csv
=======
      - eval_se.py
>>>>>>> 00d39834
      params:
      - eval.${item}
      outs:
      - ../../metrics/sentence_embedding/${item}.csv
      - ../../metrics/sentence_embedding/${item}.png
      metrics:
      - ../../metrics/sentence_embedding/${item}.json:
          cache: false<|MERGE_RESOLUTION|>--- conflicted
+++ resolved
@@ -21,13 +21,13 @@
       - count
     do:
       cmd: >-
-        python eval.py
+        python eval_se.py
         --annotation_files=../../annotations/sentence_embedding/sentence_similarity_cord19.csv
         --model=${item}
         --output_dir=../../metrics/sentence_embedding/
       deps:
       - Dockerfile
-      - eval.py
+      - eval_se.py
       - ../../annotations/sentence_embedding/sentence_similarity_cord19.csv
       - ../../models/sentence_embedding/${item}
       params:
@@ -44,24 +44,15 @@
       - sbert
       - sbiobert
     do:
-<<<<<<< HEAD
       cmd: >-
-        python eval.py
+        python eval_se.py
         --annotation_files=../../annotations/sentence_embedding/sentence_similarity_cord19.csv
         --model=${item}
         --output_dir=../../metrics/sentence_embedding/
-=======
-      cmd: python eval_se.py --annotation_files=../../annotations/sentence_embedding/sentence_similarity_cord19.csv
-        --model=${item} --output_dir=../../metrics/sentence_embedding
->>>>>>> 00d39834
       deps:
       - Dockerfile
-<<<<<<< HEAD
-      - eval.py
+      - eval_se.py
       - ../../annotations/sentence_embedding/sentence_similarity_cord19.csv
-=======
-      - eval_se.py
->>>>>>> 00d39834
       params:
       - eval.${item}
       outs:
