stages:
  training_transformers:
    cmd: >-
      CUDA_VISIBLE_DEVICES=0,1,2,3
      python training_transformers/train.py
      --model_name_or_path clagator/biobert_v1.1_pubmed_nli_sts
      --train_data_file training_transformers/sentences-filtered_11-527-877.txt
      --eval_data_file training_transformers/biosses_sentences.txt
      --line_by_line
      --mlm
      --output_dir ../../models/language_modeling/biobert_cord19_v1/
      --do_train
      --do_eval
      --evaluation_strategy steps
      --per_device_train_batch_size 16
      --per_device_eval_batch_size 16
      --logging_dir ../../models/language_modeling/biobert_cord19_v1__logs/
      --logging_steps 5000
      --save_steps 5000
      --save_total_limit 20
      --dataloader_num_workers 16
    deps:
      - training_transformers/train.py
      - training_transformers/sentences-filtered_11-527-877.txt 
      - training_transformers/biosses_sentences.txt
      - Dockerfile
    outs:
      - ../../models/language_modeling/biobert_cord19_v1/
  fine_tuning_transformers:
    cmd: python training_transformers/fine_tune.py ../../models/language_modeling/biobert_cord19_v1/ ../../models/sentence_embedding/biobert_nli_sts_cord19_v1/
    deps:
      - Dockerfile
      - training_transformers/fine_tune.py
      - ../../models/language_modeling/biobert_cord19_v1/
    outs:
      - ../../models/sentence_embedding/biobert_nli_sts_cord19_v1/
  training:
    foreach:
      - tf_idf
      - count
    do:
      cmd: python train.py --sentences_file=../../annotations/sentence_embedding/cord19_v47_sentences_pre.txt
        --model=${item} --output_dir=../../models/sentence_embedding/${item}
      deps:
        - ../../annotations/sentence_embedding/cord19_v47_sentences_pre.txt
        - Dockerfile
        - train.py
      params:
        - train.${item}
      outs:
        - ../../models/sentence_embedding/${item}
  evaluation:
    foreach:
      - biobert_nli_sts_cord19_v1
      - tf_idf
      - count
    do:
      cmd: >-
        python eval_se.py
        --annotation_files=../../annotations/sentence_embedding/sentence_similarity_cord19.csv
        --model=${item}
        --output_dir=../../metrics/sentence_embedding/
      deps:
      - Dockerfile
      - eval_se.py
      - ../../annotations/sentence_embedding/sentence_similarity_cord19.csv
      - ../../models/sentence_embedding/${item}
      params:
      - eval.${item}
      outs:
      - ../../metrics/sentence_embedding/${item}.csv
      - ../../metrics/sentence_embedding/${item}.png
      metrics:
      - ../../metrics/sentence_embedding/${item}.json:
          cache: false
  evaluation_external:
    foreach:
      - biobert_nli_sts
      - sbert
      - sbiobert
    do:
      cmd: >-
        python eval_se.py
        --annotation_files=../../annotations/sentence_embedding/sentence_similarity_cord19.csv
        --model=${item}
        --output_dir=../../metrics/sentence_embedding/
      deps:
<<<<<<< HEAD
        - ../../annotations/sentence_embedding/sentence_similarity_cord19.csv
        - Dockerfile
        - eval.py
=======
      - Dockerfile
      - eval_se.py
      - ../../annotations/sentence_embedding/sentence_similarity_cord19.csv
>>>>>>> 9b57a0ab
      params:
        - eval.${item}
      outs:
        - ../../metrics/sentence_embedding/${item}.csv
        - ../../metrics/sentence_embedding/${item}.png
      metrics:
        - ../../metrics/sentence_embedding/${item}.json:
            cache: false<|MERGE_RESOLUTION|>--- conflicted
+++ resolved
@@ -85,15 +85,9 @@
         --model=${item}
         --output_dir=../../metrics/sentence_embedding/
       deps:
-<<<<<<< HEAD
-        - ../../annotations/sentence_embedding/sentence_similarity_cord19.csv
-        - Dockerfile
-        - eval.py
-=======
       - Dockerfile
       - eval_se.py
       - ../../annotations/sentence_embedding/sentence_similarity_cord19.csv
->>>>>>> 9b57a0ab
       params:
         - eval.${item}
       outs:
