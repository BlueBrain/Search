--- conflicted
+++ resolved
@@ -1,9 +1,5 @@
 #!/bin/bash
 
-<<<<<<< HEAD
-# Ensure that username provided
-ssh_check() {
-=======
 # BBSearch is a text mining toolbox focused on scientific use cases.
 #
 # Copyright (C) 2020  Blue Brain Project, EPFL.
@@ -21,9 +17,8 @@
 # You should have received a copy of the GNU Lesser General Public License
 # along with this program. If not, see <https://www.gnu.org/licenses/>.
 
-# Ensure that the correct username is used for ssh
-ssh_setup() {
->>>>>>> d5e4a420
+# Ensure that username provided
+ssh_check() {
   if [[ -z "$BBS_SSH_USERNAME" ]]; then
     echo "Env var BBS_SSH_USERNAME unset!" 1>&2
     exit 1
