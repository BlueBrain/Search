#!/bin/bash

# BBSearch is a text mining toolbox focused on scientific use cases.
#
# Copyright (C) 2020  Blue Brain Project, EPFL.
#
# This program is free software: you can redistribute it and/or modify
# it under the terms of the GNU Lesser General Public License as published by
# the Free Software Foundation, either version 3 of the License, or
# (at your option) any later version.
#
# This program is distributed in the hope that it will be useful,
# but WITHOUT ANY WARRANTY; without even the implied warranty of
# MERCHANTABILITY or FITNESS FOR A PARTICULAR PURPOSE.  See the
# GNU Lesser General Public License for more details.
#
# You should have received a copy of the GNU Lesser General Public License
# along with this program. If not, see <https://www.gnu.org/licenses/>.

# Ensure that username provided
ssh_check() {
  if [[ -z "$BBS_SSH_USERNAME" ]]; then
    echo "Env var BBS_SSH_USERNAME unset!" 1>&2
    exit 1
  fi
}

# Pull models with DVC
dvc_pull_models() {
  dvc remote modify gpfs_ssh ask_password true
  dvc remote modify gpfs_ssh user $BBS_SSH_USERNAME
  pushd /src/data_and_models/pipelines/ner/ || exit
<<<<<<< HEAD
  egrep -o '\badd_er_[0-9]+\b' dvc.yaml | xargs dvc pull ee_models_library.csv.dvc
=======
  dvc pull $(< dvc.yaml grep -oE '\badd_er_[0-9]+\b' | xargs)
>>>>>>> 50aa1025
  popd || exit
}<|MERGE_RESOLUTION|>--- conflicted
+++ resolved
@@ -30,10 +30,6 @@
   dvc remote modify gpfs_ssh ask_password true
   dvc remote modify gpfs_ssh user $BBS_SSH_USERNAME
   pushd /src/data_and_models/pipelines/ner/ || exit
-<<<<<<< HEAD
-  egrep -o '\badd_er_[0-9]+\b' dvc.yaml | xargs dvc pull ee_models_library.csv.dvc
-=======
-  dvc pull $(< dvc.yaml grep -oE '\badd_er_[0-9]+\b' | xargs)
->>>>>>> 50aa1025
+  egrep -o '\badd_er_[0-9]+\b' dvc.yaml | xargs dvc pull
   popd || exit
 }