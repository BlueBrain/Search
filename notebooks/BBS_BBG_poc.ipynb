{
 "cells": [
  {
   "cell_type": "markdown",
   "metadata": {},
   "source": [
    "**TODOs**\n",
    "- [ ] The trained SciBERT model `scibert_chemprot.tar.gz` stores inside itself \n",
    "  absolute paths to vocabulary text and weights! So it cannot be move around\n",
    "  without rewriting its metadata inside.\n",
    "- [ ] SciBERT can not be obtained with `pip install`, so currently one needs to \n",
    "    1. `git clone https://github.com/allenai/scibert.git`\n",
    "    2. `export PYTHONPATH=$PYTHONPATH:PATH_TO_SCIBERT`\n"
   ]
  },
  {
   "cell_type": "markdown",
   "metadata": {},
   "source": [
    "# Goal of the notebook\n",
    "(to be completed)"
   ]
  },
  {
   "cell_type": "code",
   "execution_count": null,
   "metadata": {},
   "outputs": [],
   "source": [
    "from collections import OrderedDict\n",
    "import logging\n",
    "from pathlib import Path\n",
    "\n",
    "import IPython\n",
    "import ipywidgets\n",
    "import pandas as pd\n",
    "import scispacy\n",
    "import spacy\n",
    "\n",
    "from bbsearch.data import AllData\n",
    "from bbsearch.embedding_models import EmbeddingModels\n",
    "from bbsearch.mining import ChemProt, run_pipeline\n",
    "from bbsearch.precomputed_embeddings import PrecomputedEmbeddings\n",
    "from bbsearch.widget import Widget"
   ]
  },
  {
   "cell_type": "markdown",
   "metadata": {},
   "source": [
<<<<<<< HEAD
    "# Set topic\n",
    "The user defines its topic."
=======
    "# Set a Project\n",
    "The User choses/creates a project to host a KG."
>>>>>>> e46d430d
   ]
  },
  {
   "cell_type": "code",
   "execution_count": null,
   "metadata": {},
   "outputs": [],
   "source": []
  },
  {
   "cell_type": "markdown",
   "metadata": {},
   "source": [
<<<<<<< HEAD
    "# Import data\n",
=======
    "# Set topic\n",
    "The user defines its topic."
   ]
  },
  {
   "cell_type": "code",
   "execution_count": null,
   "metadata": {},
   "outputs": [],
   "source": []
  },
  {
   "cell_type": "markdown",
   "metadata": {},
   "source": [
    "# Data Import\n",
>>>>>>> e46d430d
    "The user loads data from a data source (CORD-19).\n",
    "The loaded data forms the corpus.\n",
    "The user searches the CORPUS in Blue Brain Search."
   ]
  },
  {
   "cell_type": "code",
   "execution_count": null,
   "metadata": {},
   "outputs": [],
<<<<<<< HEAD
   "source": []
  },
  {
   "cell_type": "markdown",
   "metadata": {},
   "source": [
    "# Set schemas\n",
    "The user defines the KG schema."
=======
   "source": [
    "import nltk\n",
    "nltk.download(\"punkt\")\n",
    "nltk.download(\"stopwords\")"
   ]
  },
  {
   "cell_type": "code",
   "execution_count": null,
   "metadata": {},
   "outputs": [],
   "source": [
    "DATASET_VERSION = 'v7'\n",
    "\n",
    "data_path = Path(\"/raid/covid_data/data/\") / DATASET_VERSION\n",
    "assets_path = Path(\"/raid/covid_data/assets\")\n",
    "embeddings_path = data_path / \"embeddings\"\n",
    "\n",
    "models_to_load=[\"SBIOBERT\", \"BSV\"]"
   ]
  },
  {
   "cell_type": "code",
   "execution_count": null,
   "metadata": {},
   "outputs": [],
   "source": [
    "all_data = AllData(data_path)\n",
    "embedding_models = EmbeddingModels(assets_path, models_to_load)\n",
    "precomputed_embeddings = PrecomputedEmbeddings(embeddings_path, models_to_load)"
   ]
  },
  {
   "cell_type": "code",
   "execution_count": null,
   "metadata": {},
   "outputs": [],
   "source": [
    "bbs_widget = Widget(all_data, embedding_models, precomputed_embeddings)\n",
    "bbs_widget.display()"
>>>>>>> e46d430d
   ]
  },
  {
   "cell_type": "code",
   "execution_count": null,
   "metadata": {},
   "outputs": [],
   "source": []
  },
  {
   "cell_type": "markdown",
   "metadata": {},
   "source": [
<<<<<<< HEAD
=======
    "# Set schemas\n",
    "The user defines the KG schema."
   ]
  },
  {
   "cell_type": "code",
   "execution_count": null,
   "metadata": {},
   "outputs": [],
   "source": []
  },
  {
   "cell_type": "markdown",
   "metadata": {},
   "source": [
>>>>>>> e46d430d
    "# Create a knowledge graph according to schemas\n",
    "The user extracts data from the text of a set of papers using selected Named Entity Recognizers and Relation Extractors from Blue Brain Search.\n",
    "The user can preview the extracted data.\n",
    "The user curates extracted data.\n",
    "The user links the extracted entities and relations to ontologies.\n",
    "The user saves data into Knowledge Graph."
   ]
  },
  {
   "cell_type": "markdown",
   "metadata": {},
   "source": [
    "- **input**: raw text\n",
    "- **output**: csv table of extracted entities/relations"
   ]
  },
  {
   "cell_type": "code",
   "execution_count": null,
   "metadata": {},
   "outputs": [],
   "source": [
    "DEFAULT_TEXT = \"\"\"Autophagy maintains tumour growth through circulating\n",
    "arginine. Autophagy captures intracellular components and delivers them to\n",
    "lysosomes, where they are degraded and recycled to sustain metabolism and to\n",
    "enable survival during starvation. Acute, whole-body deletion of the essential \n",
    "autophagy gene Atg7 in adult mice causes a systemic metabolic defect that \n",
    "manifests as starvation intolerance and gradual loss of white adipose tissue, \n",
    "liver glycogen and muscle mass.  Cancer cells also benefit from autophagy. \n",
    "Deletion of essential autophagy genes impairs the metabolism, proliferation, \n",
    "survival and malignancy of spontaneous tumours in models of autochthonous \n",
    "cancer. Acute, systemic deletion of Atg7 or acute, systemic expression of a \n",
    "dominant-negative ATG4b in mice induces greater regression of KRAS-driven \n",
    "cancers than does tumour-specific autophagy deletion, which suggests that host \n",
    "autophagy promotes tumour growth.\n",
    "\"\"\".replace('\\n', ' ').replace('  ', ' ')"
   ]
  },
  {
   "cell_type": "code",
   "execution_count": null,
   "metadata": {},
   "outputs": [],
   "source": [
    "# Entities Extractors (EE)\n",
    "ee_model = spacy.load(\"en_ner_craft_md\")\n",
    "\n",
    "# Relations Extractors (RE)\n",
    "PATH_ASSETS = Path('/raid/covid_data/assets')\n",
    "PATH_CHEMPROT_TRAINED_MODEL = PATH_ASSETS / 'scibert_chemprot.tar.gz'\n",
    "re_models = {('CHEBI', 'GGP'): [ChemProt(PATH_CHEMPROT_TRAINED_MODEL)]}"
   ]
  },
  {
   "cell_type": "code",
   "execution_count": null,
   "metadata": {},
   "outputs": [],
   "source": [
    "# This is the output: csv table of extracted entities/relations.\n",
    "table_extractions = None"
   ]
  },
  {
   "cell_type": "code",
   "execution_count": null,
   "metadata": {},
   "outputs": [],
   "source": [
    "# Define Widgets\n",
    "bbs_widgets = OrderedDict()\n",
    "\n",
    "# \"Input Text\" Widget\n",
    "bbs_widgets['input_text'] = ipywidgets.Textarea(\n",
    "        value=DEFAULT_TEXT,\n",
    "        layout=ipywidgets.Layout(width='75%', height='300px')\n",
    "    )\n",
    "\n",
    "# \"Submit!\" Button\n",
    "bbs_widgets['submit_button'] = ipywidgets.Button(\n",
    "    description='Extract Entities & Properties!',\n",
    "    layout=ipywidgets.Layout(width='30%')\n",
    ")\n",
    "def cb(b):\n",
    "    global table_extractions\n",
    "    bbs_widgets['out'].clear_output()\n",
    "    with bbs_widgets['out']:\n",
    "        text = bbs_widgets['input_text'].value\n",
    "        table_extractions = run_pipeline(text, ee_model, re_models)\n",
    "        display(table_extractions)\n",
    "bbs_widgets['submit_button'].on_click(cb)\n",
    "\n",
    "# \"Output Area\" Widget\n",
    "bbs_widgets['out'] = ipywidgets.Output(layout={'border': '0.5px solid black'})\n",
    "\n",
    "# Finalize Widgets\n",
    "ordered_widgets = list(bbs_widgets.values())\n",
    "main_widget = ipywidgets.VBox(ordered_widgets)\n",
    "IPython.display.display(main_widget)"
   ]
  },
  {
   "cell_type": "code",
   "execution_count": null,
   "metadata": {},
   "outputs": [],
   "source": [
<<<<<<< HEAD
    "# This is the output: csv table of extracted entities/relations.\n",
    "table = None"
=======
    "- **input**: csv table of extracted entities/relations\n",
    "- **output**: knowledge graph"
   ]
  },
  {
   "cell_type": "code",
   "execution_count": null,
   "metadata": {},
   "outputs": [],
   "source": [
    "# This returns the dimensionality of the extracted data.\n",
    "table_extractions.shape"
>>>>>>> e46d430d
   ]
  },
  {
   "cell_type": "markdown",
   "metadata": {},
   "source": [
<<<<<<< HEAD
    "- **input**: csv table of extracted entities/relations\n",
    "- **output**: knowledge graph"
   ]
  },
  {
   "cell_type": "code",
   "execution_count": null,
   "metadata": {
    "jupyter": {
     "source_hidden": true
    }
   },
   "outputs": [],
   "source": [
    "# TEMPORARY The specific requirements needed for the following part. Waiting for decision.\n",
    "! pip install rdflib-jsonld\n",
    "! wget ftp://ftp.ebi.ac.uk/pub/databases/chebi/ontology/chebi_lite.owl  # TEMPORARY"
   ]
  },
  {
   "cell_type": "code",
   "execution_count": null,
   "metadata": {
    "jupyter": {
     "source_hidden": true
    }
   },
   "outputs": [],
   "source": [
    "# TEMPORARY This is an example to demonstrate the following part.\n",
    "import pandas as pd\n",
    "\n",
    "table = pd.DataFrame({\n",
    "    'entity': ['arginine', 'autophagy gene', 'mice'],\n",
    "    'paper_id': ['https://doi.org/10.1038/s41586-018-0697-7'] * 3,\n",
    "    'start': [54, 288, 317],\n",
    "    'end': [62, 302, 321],\n",
    "})"
   ]
  },
  {
   "cell_type": "code",
   "execution_count": null,
   "metadata": {},
   "outputs": [],
   "source": [
    "print(f'The table has {table.shape[0]} rows.')"
   ]
  },
  {
   "cell_type": "code",
   "execution_count": null,
   "metadata": {
    "jupyter": {
     "source_hidden": true
    }
   },
   "outputs": [],
   "source": [
    "from typing import Iterator, Dict\n",
    "import pandas as pd\n",
    "\n",
    "def represent_as_annotations(df: pd.DataFrame) -> Iterator[Dict]:\n",
    "    def _(row):\n",
    "        return {\n",
    "            '@context': 'http://www.w3.org/ns/anno.jsonld',\n",
    "            '@id': f'https://bbp.epfl.ch/covid19/{row.Index}',\n",
    "            '@type': 'Annotation',\n",
    "            'target': {\n",
    "                'source': row.paper_id,\n",
    "                'selector': {\n",
    "                    '@type': 'TextPositionSelector',\n",
    "                    'start': row.start,\n",
    "                    'end': row.end,\n",
    "                    'value': row.entity,\n",
    "                },\n",
    "            },\n",
    "        }\n",
    "    return (_(x) for x in df.itertuples())"
   ]
  },
  {
   "cell_type": "code",
   "execution_count": null,
   "metadata": {},
   "outputs": [],
   "source": [
    "annotations = represent_as_annotations(table)"
   ]
  },
  {
   "cell_type": "code",
   "execution_count": null,
   "metadata": {
    "jupyter": {
     "source_hidden": true
    }
   },
   "outputs": [],
   "source": [
    "# TEMPORARY Real version to come. Just to set the structure. Very slow: 1.3 millions triples.\n",
    "\n",
    "from typing import Iterator, Dict\n",
    "from rdflib import Graph\n",
    "\n",
    "g_chebi = Graph()\n",
    "g_chebi.load('chebi_lite.owl')\n",
    "\n",
    "def enrich_annotations(annotations: Iterator[Dict], ontology: Graph) -> Iterator[Dict]:\n",
    "    def _(ann):\n",
    "        mention = ann['target']['selector']['value']\n",
    "        res = ontology.query(f\"\"\"\n",
    "            PREFIX rdfs: <http://www.w3.org/2000/01/rdf-schema#>\n",
    "            SELECT ?id ?label\n",
    "            WHERE {{\n",
    "                ?id rdfs:label ?label .\n",
    "                FILTER regex(?label, '^{mention}s?$', 'i')\n",
    "            }}\"\"\")\n",
    "        for row in res:\n",
    "            ann['body'] = {\n",
    "                '@id': str(row['id']),\n",
    "                'label': row['label'].value,\n",
    "            }\n",
    "        return ann\n",
    "    return (_(x) for x in annotations)"
   ]
  },
  {
   "cell_type": "code",
   "execution_count": null,
   "metadata": {},
   "outputs": [],
   "source": [
    "enriched_annotations = enrich_annotations(annotations, g_chebi)"
   ]
  },
  {
   "cell_type": "code",
   "execution_count": null,
   "metadata": {
    "jupyter": {
     "source_hidden": true
    }
   },
   "outputs": [],
   "source": [
    "import json\n",
    "from typing import Iterator, Dict\n",
    "from rdflib import Graph\n",
    "\n",
    "def load_knowledge_graph(jsonlds: Iterator[Dict]) -> Graph:\n",
    "    g = Graph()\n",
    "    for x in jsonlds:\n",
    "        g.parse(data=json.dumps(x), format='json-ld')\n",
    "    return g"
   ]
  },
  {
   "cell_type": "code",
   "execution_count": null,
   "metadata": {},
   "outputs": [],
   "source": [
    "knowledge_graph = load_knowledge_graph(enriched_annotations)"
   ]
  },
  {
   "cell_type": "code",
   "execution_count": null,
   "metadata": {},
   "outputs": [],
   "source": [
    "print(f'The knowledge graph has {len(knowledge_graph)} triples.')"
   ]
  },
  {
   "cell_type": "code",
   "execution_count": null,
   "metadata": {},
   "outputs": [],
   "source": []
  },
  {
   "cell_type": "markdown",
   "metadata": {},
   "source": [
    "# Validate the knowledge graph\n",
    "User reviews content of Knowledge Graph."
=======
    "# Validate the knowledge graph\n",
    "Thee User reviews content of Knowledge Graph."
   ]
  },
  {
   "cell_type": "markdown",
   "metadata": {},
   "source": [
    "# Correct knowledge graph\n",
    "The correct the Knowledge Graph is errors occur."
>>>>>>> e46d430d
   ]
  },
  {
   "cell_type": "code",
   "execution_count": null,
   "metadata": {},
   "outputs": [],
   "source": []
  },
  {
   "cell_type": "markdown",
   "metadata": {},
   "source": [
    "# Access the knowledge graph\n",
    "The user can search, visualize, and export the knowledge graph."
   ]
  },
  {
   "cell_type": "code",
   "execution_count": null,
   "metadata": {},
   "outputs": [],
   "source": []
  },
  {
   "cell_type": "markdown",
   "metadata": {},
   "source": [
<<<<<<< HEAD
    "# Save and version the knowledge graph\n",
=======
    "# Version the knowledge graph\n",
>>>>>>> e46d430d
    "The user can save a knowledge graph with a version."
   ]
  },
  {
   "cell_type": "code",
   "execution_count": null,
   "metadata": {},
   "outputs": [],
   "source": []
  }
 ],
 "metadata": {
  "kernelspec": {
   "display_name": "Python 3",
   "language": "python",
   "name": "python3"
  },
  "language_info": {
   "codemirror_mode": {
    "name": "ipython",
    "version": 3
   },
   "file_extension": ".py",
   "mimetype": "text/x-python",
   "name": "python",
   "nbconvert_exporter": "python",
   "pygments_lexer": "ipython3",
<<<<<<< HEAD
   "version": "3.7.7"
  }
=======
   "version": "3.6.9"
  },
  "toc-autonumbering": true
>>>>>>> e46d430d
 },
 "nbformat": 4,
 "nbformat_minor": 4
}<|MERGE_RESOLUTION|>--- conflicted
+++ resolved
@@ -48,31 +48,23 @@
    "cell_type": "markdown",
    "metadata": {},
    "source": [
-<<<<<<< HEAD
+    "# Set a Project\n",
+    "The User choses/creates a project to host a KG."
+   ]
+  },
+  {
+   "cell_type": "code",
+   "execution_count": null,
+   "metadata": {},
+   "outputs": [],
+   "source": []
+  },
+  {
+   "cell_type": "markdown",
+   "metadata": {},
+   "source": [
     "# Set topic\n",
     "The user defines its topic."
-=======
-    "# Set a Project\n",
-    "The User choses/creates a project to host a KG."
->>>>>>> e46d430d
-   ]
-  },
-  {
-   "cell_type": "code",
-   "execution_count": null,
-   "metadata": {},
-   "outputs": [],
-   "source": []
-  },
-  {
-   "cell_type": "markdown",
-   "metadata": {},
-   "source": [
-<<<<<<< HEAD
-    "# Import data\n",
-=======
-    "# Set topic\n",
-    "The user defines its topic."
    ]
   },
   {
@@ -87,7 +79,6 @@
    "metadata": {},
    "source": [
     "# Data Import\n",
->>>>>>> e46d430d
     "The user loads data from a data source (CORD-19).\n",
     "The loaded data forms the corpus.\n",
     "The user searches the CORPUS in Blue Brain Search."
@@ -98,16 +89,6 @@
    "execution_count": null,
    "metadata": {},
    "outputs": [],
-<<<<<<< HEAD
-   "source": []
-  },
-  {
-   "cell_type": "markdown",
-   "metadata": {},
-   "source": [
-    "# Set schemas\n",
-    "The user defines the KG schema."
-=======
    "source": [
     "import nltk\n",
     "nltk.download(\"punkt\")\n",
@@ -148,22 +129,19 @@
    "source": [
     "bbs_widget = Widget(all_data, embedding_models, precomputed_embeddings)\n",
     "bbs_widget.display()"
->>>>>>> e46d430d
-   ]
-  },
-  {
-   "cell_type": "code",
-   "execution_count": null,
-   "metadata": {},
-   "outputs": [],
-   "source": []
-  },
-  {
-   "cell_type": "markdown",
-   "metadata": {},
-   "source": [
-<<<<<<< HEAD
-=======
+   ]
+  },
+  {
+   "cell_type": "code",
+   "execution_count": null,
+   "metadata": {},
+   "outputs": [],
+   "source": []
+  },
+  {
+   "cell_type": "markdown",
+   "metadata": {},
+   "source": [
     "# Set schemas\n",
     "The user defines the KG schema."
    ]
@@ -179,7 +157,6 @@
    "cell_type": "markdown",
    "metadata": {},
    "source": [
->>>>>>> e46d430d
     "# Create a knowledge graph according to schemas\n",
     "The user extracts data from the text of a set of papers using selected Named Entity Recognizers and Relation Extractors from Blue Brain Search.\n",
     "The user can preview the extracted data.\n",
@@ -287,30 +264,6 @@
    "metadata": {},
    "outputs": [],
    "source": [
-<<<<<<< HEAD
-    "# This is the output: csv table of extracted entities/relations.\n",
-    "table = None"
-=======
-    "- **input**: csv table of extracted entities/relations\n",
-    "- **output**: knowledge graph"
-   ]
-  },
-  {
-   "cell_type": "code",
-   "execution_count": null,
-   "metadata": {},
-   "outputs": [],
-   "source": [
-    "# This returns the dimensionality of the extracted data.\n",
-    "table_extractions.shape"
->>>>>>> e46d430d
-   ]
-  },
-  {
-   "cell_type": "markdown",
-   "metadata": {},
-   "source": [
-<<<<<<< HEAD
     "- **input**: csv table of extracted entities/relations\n",
     "- **output**: knowledge graph"
    ]
@@ -498,9 +451,6 @@
    "metadata": {},
    "source": [
     "# Validate the knowledge graph\n",
-    "User reviews content of Knowledge Graph."
-=======
-    "# Validate the knowledge graph\n",
     "Thee User reviews content of Knowledge Graph."
    ]
   },
@@ -510,7 +460,6 @@
    "source": [
     "# Correct knowledge graph\n",
     "The correct the Knowledge Graph is errors occur."
->>>>>>> e46d430d
    ]
   },
   {
@@ -539,11 +488,7 @@
    "cell_type": "markdown",
    "metadata": {},
    "source": [
-<<<<<<< HEAD
-    "# Save and version the knowledge graph\n",
-=======
     "# Version the knowledge graph\n",
->>>>>>> e46d430d
     "The user can save a knowledge graph with a version."
    ]
   },
@@ -571,14 +516,9 @@
    "name": "python",
    "nbconvert_exporter": "python",
    "pygments_lexer": "ipython3",
-<<<<<<< HEAD
-   "version": "3.7.7"
-  }
-=======
    "version": "3.6.9"
   },
   "toc-autonumbering": true
->>>>>>> e46d430d
  },
  "nbformat": 4,
  "nbformat_minor": 4
