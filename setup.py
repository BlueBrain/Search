--- conflicted
+++ resolved
@@ -58,14 +58,7 @@
     "joblib",  # used in data_and_models/pipelines/sentence_embedding/train.py
     "langdetect",
     "matplotlib",
-<<<<<<< HEAD
-    #    "mysqlclient",
-    "networkx",
-    "nexusforge",
-    "nltk",
-=======
-    "mysqlclient",
->>>>>>> fa1331c9
+    # "mysqlclient",
     "numpy>=1.20.1",
     "pandas>=1.0.0",
     "pdfkit",
@@ -75,14 +68,8 @@
     "scikit-learn",
     "scipy",
     "scispacy",
-<<<<<<< HEAD
-    "sent2vec-prebuilt",
-    "sentence-transformers==0.3.5",
+    "sentence-transformers",
     "spacy",
-=======
-    "sentence-transformers",
-    "spacy<3",
->>>>>>> fa1331c9
     "torch",
     "tqdm",
     "transformers",
