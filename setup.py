--- conflicted
+++ resolved
@@ -38,7 +38,6 @@
     "transformers",
 ]
 
-<<<<<<< HEAD
 extras_require = {
     "dev": [
         "cryptography",
@@ -47,21 +46,11 @@
         "pydocstyle",
         "pytest>=4.6",
         "pytest-cov",
+        "responses",
         "sphinx",
         "sphinx-bluebrain-theme",
     ]
 }
-=======
-extras_require = {"dev": ["cryptography",
-                          "docker",
-                          "flake8",
-                          "pydocstyle",
-                          "pytest>=4.6",
-                          "pytest-cov",
-                          "responses",
-                          "sphinx",
-                          "sphinx-bluebrain-theme"]}
->>>>>>> fc87e556
 
 setup(
     name="BBSearch",
