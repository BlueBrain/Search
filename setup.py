--- conflicted
+++ resolved
@@ -63,13 +63,9 @@
     "python-dotenv",
     "requests",
     "scikit-learn",
-<<<<<<< HEAD
-    "scispacy",
-=======
     "scipy",
     # >= 0.4.0 to be compatible with spaCy 3.
     "scispacy>=0.4.0",
->>>>>>> 87a818f5
     "sentence-transformers",
     # >= 3.0.4 to include the fix for https://github.com/explosion/spaCy/issues/7352.
     "spacy>=3.0.4",
@@ -100,7 +96,6 @@
     "data_and_models": [
         "PyYAML",
         "dvc[ssh]>=2",
-        "prodigy",
         "scipy",
         "transformers",
     ],
