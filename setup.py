# Blue Brain Search is a text mining toolbox focused on scientific use cases.
#
# Copyright (C) 2020  Blue Brain Project, EPFL.
#
# This program is free software: you can redistribute it and/or modify
# it under the terms of the GNU Lesser General Public License as published by
# the Free Software Foundation, either version 3 of the License, or
# (at your option) any later version.
#
# This program is distributed in the hope that it will be useful,
# but WITHOUT ANY WARRANTY; without even the implied warranty of
# MERCHANTABILITY or FITNESS FOR A PARTICULAR PURPOSE.  See the
# GNU Lesser General Public License for more details.
#
# You should have received a copy of the GNU Lesser General Public License
# along with this program. If not, see <https://www.gnu.org/licenses/>.

import os

from setuptools import find_packages, setup

DESCRIPTION = (
    "Blue Brain text mining toolbox for semantic search and information extraction"
)

LONG_DESCRIPTION = """
Blue Brain Search is a text mining toolbox to perform semantic literature search 
and structured information extraction from text sources.

This project originated from the Blue Brain Project efforts on exploring and 
mining the CORD-19 dataset."""

CLASSIFIERS = [
    "Development Status :: 4 - Beta",
    "License :: OSI Approved :: GNU Lesser General Public License v3 (LGPLv3)",
    "Operating System :: Unix",
    "Programming Language :: Python",
    "Programming Language :: Python :: 3",
    "Programming Language :: Python :: 3.7",
    "Programming Language :: Python :: 3.8",
    "Programming Language :: Python :: 3.9",
    "Programming Language :: Python :: 3 :: Only",
    "Topic :: Scientific/Engineering :: Artificial Intelligence",
    "Topic :: Software Development :: Libraries :: Python Modules",
    "Topic :: Text Processing :: General",
]

PYTHON_REQUIRES = ">=3.7"

INSTALL_REQUIRES = [
    "Flask",
    "SQLAlchemy[mysql,pymysql]",
    "catalogue>=2.0.3",  # see https://github.com/explosion/catalogue/issues/17
    # Required to encrypt mysql password; >= 3.2 to fix RSA decryption vulnerability
    "cryptography>=3.2",
    "h5py",
    "ipython",
    "ipywidgets",
    "jupyterlab>=3",
    "langdetect",
    "numpy>=1.20.1",
    "pandas>=1",
    "python-dotenv",
    "requests",
    "scikit-learn",
    # >= 0.4.0 to be compatible with spaCy 3.
    "scispacy>=0.4.0",
    "sentence-transformers",
<<<<<<< HEAD
    # >= 3.0.4 to include the fix for https://github.com/explosion/spaCy/issues/7352.
    "spacy[transformers]>=3.0.4",
=======
    # >= 3.0.6 to include the fix for https://github.com/explosion/spaCy/pull/7603.
    "spacy>=3.0.6",
>>>>>>> 04aa04bb
    # From data_and_models/pipelines/ner/preprocess.py.
    "typer",
    # From data_and_models/pipelines/ner/preprocess.py.
    "srsly",
    "torch",
]

if os.environ.get("READTHEDOCS") == "True":
    # see https://github.com/readthedocs/readthedocs-docker-images/issues/158
    INSTALL_REQUIRES.remove("mysqlclient")


EXTRAS_REQUIRE = {
    "dev": [
        "Sphinx",
        "docker",
        "pytest-benchmark",
        "pytest-cov",
        "pytest>=4.6",
        "responses",
        "sphinx-bluebrain-theme",
        "tox",
    ],
    "data_and_models": [
        "PyYAML",
        "dvc[ssh]>=2",
        "matplotlib",
        "scipy",
        "transformers",
        # For the pre-built wheel, specify the 'nvcc --version' (e.g. cupy-cuda102).
        "cupy",
    ],
}

setup(
    name="bluesearch",
    description=DESCRIPTION,
    long_description=LONG_DESCRIPTION,
    long_description_content_type="text/x-rst",
    author="Blue Brain Project, EPFL",
    url="https://github.com/BlueBrain/Search",
    project_urls={
        "Source": "https://github.com/BlueBrain/Search",
        "Documentation": "https://bbpteam.epfl.ch/documentation",
        "Tracker": "https://bbpteam.epfl.ch/project/issues/projects/BBS",
    },
    license="-",
    classifiers=CLASSIFIERS,
    use_scm_version={
        "write_to": "src/bluesearch/version.py",
        "write_to_template": '"""The package version."""\n__version__ = "{version}"\n',
        "local_scheme": "no-local-version",
    },
    package_dir={"": "src"},
    packages=find_packages("./src"),
    package_data={"bluesearch": ["_css/stylesheet.css", "py.typed"]},
    zip_safe=False,
    python_requires=PYTHON_REQUIRES,
    install_requires=INSTALL_REQUIRES,
    extras_require=EXTRAS_REQUIRE,
    entry_points={
        "console_scripts": [
            "compute_embeddings = bluesearch.entrypoint:run_compute_embeddings",
            "create_database = bluesearch.entrypoint:run_create_database",
            "create_mining_cache = bluesearch.entrypoint:run_create_mining_cache",
            "embedding_server = bluesearch.entrypoint:run_embedding_server",
            "mining_server = bluesearch.entrypoint:run_mining_server",
            "search_server = bluesearch.entrypoint:run_search_server",
        ]
    },
)<|MERGE_RESOLUTION|>--- conflicted
+++ resolved
@@ -66,13 +66,8 @@
     # >= 0.4.0 to be compatible with spaCy 3.
     "scispacy>=0.4.0",
     "sentence-transformers",
-<<<<<<< HEAD
-    # >= 3.0.4 to include the fix for https://github.com/explosion/spaCy/issues/7352.
-    "spacy[transformers]>=3.0.4",
-=======
     # >= 3.0.6 to include the fix for https://github.com/explosion/spaCy/pull/7603.
-    "spacy>=3.0.6",
->>>>>>> 04aa04bb
+    "spacy[transformers]>=3.0.6",
     # From data_and_models/pipelines/ner/preprocess.py.
     "typer",
     # From data_and_models/pipelines/ner/preprocess.py.
