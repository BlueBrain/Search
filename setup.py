# Blue Brain Search is a text mining toolbox focused on scientific use cases.
#
# Copyright (C) 2020  Blue Brain Project, EPFL.
#
# This program is free software: you can redistribute it and/or modify
# it under the terms of the GNU Lesser General Public License as published by
# the Free Software Foundation, either version 3 of the License, or
# (at your option) any later version.
#
# This program is distributed in the hope that it will be useful,
# but WITHOUT ANY WARRANTY; without even the implied warranty of
# MERCHANTABILITY or FITNESS FOR A PARTICULAR PURPOSE.  See the
# GNU Lesser General Public License for more details.
#
# You should have received a copy of the GNU Lesser General Public License
# along with this program. If not, see <https://www.gnu.org/licenses/>.
"""The setup script."""
from setuptools import find_packages, setup

DESCRIPTION = (
    "Blue Brain text mining toolbox for semantic search and information extraction"
)

LONG_DESCRIPTION = """
Blue Brain Search is a text mining toolbox to perform semantic literature search
and structured information extraction from text sources.

This project originated from the Blue Brain Project efforts on exploring and
mining the CORD-19 dataset."""

CLASSIFIERS = [
    "Development Status :: 4 - Beta",
    "License :: OSI Approved :: GNU Lesser General Public License v3 (LGPLv3)",
    "Operating System :: Unix",
    "Operating System :: MacOS",
    "Programming Language :: Python",
    "Programming Language :: Python :: 3",
    "Programming Language :: Python :: 3.7",
    "Programming Language :: Python :: 3.8",
    "Programming Language :: Python :: 3.9",
    "Programming Language :: Python :: 3 :: Only",
    "Topic :: Scientific/Engineering :: Artificial Intelligence",
    "Topic :: Software Development :: Libraries :: Python Modules",
    "Topic :: Text Processing :: General",
]

PYTHON_REQUIRES = ">=3.7"

INSTALL_REQUIRES = [
    "Flask",
    "SQLAlchemy[mysql,pymysql]",
    "catalogue>=2.0.3",  # see https://github.com/explosion/catalogue/issues/17
    # Required to encrypt mysql password; >= 3.2 to fix RSA decryption vulnerability
    "cryptography>=3.2",
    "h5py",
    "ipython",
    "ipywidgets",
    "jupyterlab>=3",
    "langdetect",
    "numpy>=1.20.1",
    "pandas>=1",
    "python-dotenv",
    "requests",
    "scikit-learn",
    "sentence-transformers",
    # >= 3.0.6 to include the fix for https://github.com/explosion/spaCy/pull/7603.
    "spacy[transformers]>=3.0.6",
    # torch==1.9.0 contains patch allowing reproducible saving of models
    "torch>=1.9.0",
]

EXTRAS_REQUIRE = {
    "dev": [
        "Sphinx",
        "docker",
        "pytest-benchmark",
        "pytest-cov",
        "pytest>=4.6",
        "responses",
        "sphinx-bluebrain-theme",
        "tox",
    ],
    "data_and_models": [
        "PyYAML",
        "dvc[ssh]>=2",
        "matplotlib",
        "scipy",
        "transformers",
        # For using a spaCy lemmatizer with mode='lookup'.
        "spacy_lookups_data",
        # Installed with spaCy.
        "srsly",
        # Installed with spaCy. Only for the temporary pipelines/ner/preprocess.py.
        "typer",
    ],
}

CONSOLE_SCRIPTS = [
    "compute_embeddings = bluesearch.entrypoint.embeddings:run_compute_embeddings",
    "create_database = bluesearch.entrypoint.database:run_create_database",
    "create_mining_cache = bluesearch.entrypoint.mining_cache:run_create_mining_cache",
    "embedding_server = bluesearch.entrypoint.embedding_server:run_embedding_server",
    "mining_server = bluesearch.entrypoint.mining_server:run_mining_server",
    "search_server = bluesearch.entrypoint.search_server:run_search_server",
]

setup(
    name="bluesearch",
    description=DESCRIPTION,
    long_description=LONG_DESCRIPTION,
    long_description_content_type="text/x-rst",
    author="Blue Brain Project, EPFL",
    url="https://github.com/BlueBrain/Search",
    download_url="https://pypi.python.org/pypi/bluesearch",
    project_urls={
        "Source": "https://github.com/BlueBrain/Search",
        "Documentation": "https://blue-brain-search.readthedocs.io/en/stable/",
        "Tracker": "https://github.com/BlueBrain/Search/issues",
    },
    license="-",
    classifiers=CLASSIFIERS,
    use_scm_version={
        "write_to": "src/bluesearch/version.py",
        "write_to_template": '"""The package version."""\n__version__ = "{version}"\n',
        "local_scheme": "no-local-version",
    },
    package_dir={"": "src"},
    packages=find_packages("./src"),
    package_data={"bluesearch": ["_css/stylesheet.css", "py.typed"]},
    zip_safe=False,
    python_requires=PYTHON_REQUIRES,
    install_requires=INSTALL_REQUIRES,
    extras_require=EXTRAS_REQUIRE,
<<<<<<< HEAD
    entry_points={
        "console_scripts": [
            "bbs_database = bluesearch.entrypoint.database.parent:main",
            "compute_embeddings = bluesearch.entrypoint:run_compute_embeddings",
            "create_database = bluesearch.entrypoint:run_create_database",
            "create_mining_cache = bluesearch.entrypoint:run_create_mining_cache",
            "embedding_server = bluesearch.entrypoint:run_embedding_server",
            "mining_server = bluesearch.entrypoint:run_mining_server",
            "search_server = bluesearch.entrypoint:run_search_server",
        ]
    },
=======
    entry_points={"console_scripts": CONSOLE_SCRIPTS},
>>>>>>> fb284d34
)<|MERGE_RESOLUTION|>--- conflicted
+++ resolved
@@ -96,6 +96,7 @@
 }
 
 CONSOLE_SCRIPTS = [
+    "bbs_database = bluesearch.entrypoint.database.parent:main",
     "compute_embeddings = bluesearch.entrypoint.embeddings:run_compute_embeddings",
     "create_database = bluesearch.entrypoint.database:run_create_database",
     "create_mining_cache = bluesearch.entrypoint.mining_cache:run_create_mining_cache",
@@ -131,19 +132,5 @@
     python_requires=PYTHON_REQUIRES,
     install_requires=INSTALL_REQUIRES,
     extras_require=EXTRAS_REQUIRE,
-<<<<<<< HEAD
-    entry_points={
-        "console_scripts": [
-            "bbs_database = bluesearch.entrypoint.database.parent:main",
-            "compute_embeddings = bluesearch.entrypoint:run_compute_embeddings",
-            "create_database = bluesearch.entrypoint:run_create_database",
-            "create_mining_cache = bluesearch.entrypoint:run_create_mining_cache",
-            "embedding_server = bluesearch.entrypoint:run_embedding_server",
-            "mining_server = bluesearch.entrypoint:run_mining_server",
-            "search_server = bluesearch.entrypoint:run_search_server",
-        ]
-    },
-=======
     entry_points={"console_scripts": CONSOLE_SCRIPTS},
->>>>>>> fb284d34
 )