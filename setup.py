--- conflicted
+++ resolved
@@ -39,17 +39,6 @@
     "transformers",
 ]
 
-<<<<<<< HEAD
-extras_require = {"dev": ["cryptography",
-                          "docker",
-                          "flake8",
-                          "pydocstyle",
-                          "pytest>=4.6",
-                          "pytest-benchmark",
-                          "pytest-cov",
-                          "sphinx",
-                          "sphinx-bluebrain-theme"]}
-=======
 extras_require = {
     "dev": [
         "cryptography",
@@ -57,13 +46,13 @@
         "flake8",
         "pydocstyle",
         "pytest>=4.6",
+        "pytest-benchmark",
         "pytest-cov",
         "responses",
         "sphinx",
         "sphinx-bluebrain-theme",
     ]
 }
->>>>>>> 0f956826
 
 setup(
     name="BBSearch",
