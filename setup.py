# Blue Brain Search is a text mining toolbox focused on scientific use cases.
#
# Copyright (C) 2020  Blue Brain Project, EPFL.
#
# This program is free software: you can redistribute it and/or modify
# it under the terms of the GNU Lesser General Public License as published by
# the Free Software Foundation, either version 3 of the License, or
# (at your option) any later version.
#
# This program is distributed in the hope that it will be useful,
# but WITHOUT ANY WARRANTY; without even the implied warranty of
# MERCHANTABILITY or FITNESS FOR A PARTICULAR PURPOSE.  See the
# GNU Lesser General Public License for more details.
#
# You should have received a copy of the GNU Lesser General Public License
# along with this program. If not, see <https://www.gnu.org/licenses/>.

import os

from setuptools import find_packages, setup

DESCRIPTION = (
    "Blue Brain text mining toolbox for semantic search and information extraction"
)

LONG_DESCRIPTION = """
Blue Brain Search is a text mining toolbox to perform semantic literature search 
and structured information extraction from text sources.

This project originated from the Blue Brain Project efforts on exploring and 
mining the CORD-19 dataset."""

CLASSIFIERS = [
    "Development Status :: 4 - Beta",
    "License :: OSI Approved :: GNU Lesser General Public License v3 (LGPLv3)",
    "Operating System :: Unix",
    "Programming Language :: Python",
    "Programming Language :: Python :: 3",
    "Programming Language :: Python :: 3.7",
    "Programming Language :: Python :: 3.8",
    "Programming Language :: Python :: 3.9",
    "Programming Language :: Python :: 3 :: Only",
    "Topic :: Scientific/Engineering :: Artificial Intelligence",
    "Topic :: Software Development :: Libraries :: Python Modules",
    "Topic :: Text Processing :: General",
]

PYTHON_REQUIRES = ">=3.7"

INSTALL_REQUIRES = [
    "Flask",
    "PyYAML",
<<<<<<< HEAD
    "SQLAlchemy",
    "dvc[ssh]>=2",
=======
    "SQLAlchemy[mysql,pymysql]",
    "dvc[ssh]",
>>>>>>> 78e82f4c
    "h5py",
    "ipython",
    "ipywidgets",
    "joblib",  # used in data_and_models/pipelines/sentence_embedding/train.py
    "langdetect",
    "matplotlib",
    "numpy>=1.20.1",
    "pandas>=1.0.0",
    "pdfkit",
    "python-dotenv",
    "requests",
    "scikit-learn",
    "scipy",
    "scispacy",
    "sentence-transformers",
    "spacy<3",
    "torch",
    "tqdm",
    "transformers",
]

if os.environ.get("READTHEDOCS") == "True":
    # see https://github.com/readthedocs/readthedocs-docker-images/issues/158
    INSTALL_REQUIRES.remove("mysqlclient")


EXTRAS_REQUIRE = {
    "dev": [
        "Sphinx",
        "docker",
        "pytest-benchmark",
        "pytest-cov",
        "pytest>=4.6",
        "responses",
        "sphinx-bluebrain-theme",
        "tox",
    ],
}

setup(
    name="bluesearch",
    description=DESCRIPTION,
    long_description=LONG_DESCRIPTION,
    author="Blue Brain Project, EPFL",
    url="https://github.com/BlueBrain/Search",
    project_urls={
        "Source": "https://github.com/BlueBrain/Search",
        "Documentation": "https://bbpteam.epfl.ch/documentation",
        "Tracker": "https://bbpteam.epfl.ch/project/issues/projects/BBS",
    },
    license="-",
    classifiers=CLASSIFIERS,
    use_scm_version={
        "write_to": "src/bluesearch/version.py",
        "write_to_template": '"""The package version."""\n__version__ = "{version}"\n',
        "local_scheme": "no-local-version",
    },
    package_dir={"": "src"},
    packages=find_packages("./src"),
    package_data={"bluesearch": ["_css/stylesheet.css", "py.typed"]},
    zip_safe=False,
    python_requires=PYTHON_REQUIRES,
    install_requires=INSTALL_REQUIRES,
    extras_require=EXTRAS_REQUIRE,
    entry_points={
        "console_scripts": [
            "compute_embeddings = bluesearch.entrypoint:run_compute_embeddings",
            "create_database = bluesearch.entrypoint:run_create_database",
            "create_mining_cache = bluesearch.entrypoint:run_create_mining_cache",
            "embedding_server = bluesearch.entrypoint:run_embedding_server",
            "mining_server = bluesearch.entrypoint:run_mining_server",
            "search_server = bluesearch.entrypoint:run_search_server",
        ]
    },
)<|MERGE_RESOLUTION|>--- conflicted
+++ resolved
@@ -50,13 +50,8 @@
 INSTALL_REQUIRES = [
     "Flask",
     "PyYAML",
-<<<<<<< HEAD
-    "SQLAlchemy",
+    "SQLAlchemy[mysql,pymysql]",
     "dvc[ssh]>=2",
-=======
-    "SQLAlchemy[mysql,pymysql]",
-    "dvc[ssh]",
->>>>>>> 78e82f4c
     "h5py",
     "ipython",
     "ipywidgets",
