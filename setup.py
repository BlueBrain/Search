--- conflicted
+++ resolved
@@ -15,15 +15,9 @@
     'sentence-transformers',
     'spacy==2.2.1',
     'torch',
-<<<<<<< HEAD
     'transformers',
-=======
-    'Flask',
-    'requests',
-    'spacy',
     'rdflib-jsonld',
     'faiss-cpu',
->>>>>>> 42363dfe
 ]
 
 setup_requires = ['pytest-runner']
