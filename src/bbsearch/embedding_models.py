--- conflicted
+++ resolved
@@ -490,17 +490,10 @@
     Parameters
     ----------
     model_name : str
-<<<<<<< HEAD
         Name of the model to use for the embeddings.
         Currently:
         - 'bert-base-nli-mean-tokens' is the one we use as SBERT
         - 'clagator/biobert_v1.1_pubmed_nli_sts' is the one we named BIOBERT NLI+STS
-=======
-        Name of the model to use for the embeddings
-        Currently:
-            - 'bert-base-nli-mean-tokens' is the one we use as SBERT
-            - 'clagator/biobert_v1.1_pubmed_nli_sts' is the one we named BIOBERT NLI+STS
->>>>>>> f0ea0ba1
 
     References
     ----------
