"""EntryPoint for mining a database and saving of extracted items in a cache."""
import argparse
import getpass
import logging
import pathlib
import sys

import sqlalchemy
from sqlalchemy.pool import NullPool

from ..utils import DVC
from ._helper import CombinedHelpFormatter, configure_logging, parse_args_or_environment


def run_create_mining_cache(argv=None):
    """Mine all texts in database and save results in a cache.

    Parameters
    ----------
    argv : list_like of str
        The command line arguments.
    """
    parser = argparse.ArgumentParser(
        description="Mine the CORD-19 database and cache the results.",
        formatter_class=CombinedHelpFormatter,
    )
    parser.add_argument(
        "--db-type",
        default="mysql",
        type=str,
        choices=("mysql", "sqlite"),
        help="Type of the database.",
    )
    parser.add_argument(
<<<<<<< HEAD
        "--db-url",
        default="dgx1.bbp.epfl.ch:8853/cord19_v47",
=======
        "--database-url",
>>>>>>> 74e9185e
        type=str,
        help="""
        The location of the database depending on the database type.

        For MySQL the server URL should be provided, for SQLite the
        location of the database file. Generally, the scheme part of
        the URL should be omitted, e.g. for MySQL the URL should be
        of the form 'my_sql_server.ch:1234/my_database' and for SQLite
        of the form '/path/to/the/local/database.db'.

        If missing, then the environment variable DATABASE_URL will
        be read.
        """,
        default=argparse.SUPPRESS,
    )
    parser.add_argument(
        "--target-table-name",
        default="mining_cache_temporary",
        type=str,
        help="The name of the target mining cache table",
    )
    parser.add_argument(
        "--n-processes-per-model",
        default=1,
        type=int,
        help="""
        Each mining model is run in parallel with respect to the others.
        In addition to that, n-processes-per-model are used to run in
        parallel a single mining model.
        """,
    )
    parser.add_argument(
        "--restrict-to-models",
        type=str,
        default=None,
        help="""
        Comma-separated list of models (as called in ee_models_library_file)
        to be run to populate the cache. By default, all models in
        ee_models_library_file are run.
        """,
    )
    parser.add_argument(
        "--log-file",
        "-l",
        type=str,
        metavar="<filepath>",
        default=None,
        help="In addition to stderr, log messages to a file.",
    )
    parser.add_argument(
        "--verbose",
        "-v",
        action="count",
        default=0,
        help="The logging level, -v correspond to INFO, -vv to DEBUG",
    )

    # Parse CLI arguments
    env_variable_names = {
        "database_url": "DATABASE_URL",
    }
    args = parse_args_or_environment(parser, env_variable_names, argv=argv)

    # Configure logging
    if args.verbose == 1:
        level = logging.INFO
    elif args.verbose >= 2:
        level = logging.DEBUG
    else:
        level = logging.WARNING
    configure_logging(args.log_file, level)

    logger = logging.getLogger("Mining cache entrypoint")
    logger.info("Welcome to the mining cache creation")
    logger.info("Parameters:")
    logger.info(f"db-type                : {args.db_type}")
    logger.info(f"db-url                 : {args.db_url}")
    logger.info(f"target-table-name      : {args.target_table_name}")
    logger.info(f"n-processes-per-model  : {args.n_processes_per_model}")
    logger.info(f"restrict-to-models     : {args.restrict_to_models}")
    logger.info(f"log-file               : {args.log_file}")
    logger.info(f"verbose                : {args.verbose}")

    # Loading libraries
    logger.info("Loading libraries")
    from ..database import CreateMiningCache

    # Database type
    logger.info("Parsing the database type")
    if args.db_type == "sqlite":
        database_path = pathlib.Path(args.db_url)
        if not database_path.exists():
            raise FileNotFoundError(f"No database found at {database_path}.")
        database_url = f"sqlite:///{database_path}"
    elif args.db_type == "mysql":
        password = getpass.getpass("MySQL root password: ")
        database_url = f"mysql+pymysql://root:{password}@{args.db_url}"
    else:  # pragma: no cover
        # Will never get here because `parser.parse_args()` will fail first.
        # This is because we have choices=("mysql", "sqlite") in the
        # argparse parameters
        raise ValueError("Invalid database type specified under --db-type")

    # Create the database engine
    logger.info("Creating the database engine")
    # The NullPool prevents the Engine from using any connection more than once
    # This is important for multiprocessing
    database_engine = sqlalchemy.create_engine(database_url, poolclass=NullPool)

    # Load the models library
    logger.info("Loading the models library")
    ee_models_library = DVC.load_ee_models_library()

    # Restrict to given models
    if args.restrict_to_models is not None:
        logger.info("Restricting to a subset of models")
        model_selection = args.restrict_to_models.split(",")
        model_selection = set(map(lambda s: s.strip(), model_selection))
        for model_path in model_selection:
            if model_path not in ee_models_library["model"].values:
                logger.warning(
                    f"Can't restrict to model {model_path} because it is not "
                    f"listed in the models library file. This entry will be ignored."
                )
        keep_rows = ee_models_library["model"].isin(model_selection)
        ee_models_library = ee_models_library[keep_rows]

    # Create the cache creation class and run the cache creation
    logger.info("Creating the cache miner")
    cache_creator = CreateMiningCache(
        database_engine=database_engine,
        ee_models_library=ee_models_library,
        target_table_name=args.target_table_name,
        workers_per_model=args.n_processes_per_model,
    )

    logger.info("Launching the mining")
    cache_creator.construct()

    logger.info("All done, bye")


if __name__ == "__main__":  # pragma: no cover
    sys.exit(run_create_mining_cache())<|MERGE_RESOLUTION|>--- conflicted
+++ resolved
@@ -32,12 +32,7 @@
         help="Type of the database.",
     )
     parser.add_argument(
-<<<<<<< HEAD
         "--db-url",
-        default="dgx1.bbp.epfl.ch:8853/cord19_v47",
-=======
-        "--database-url",
->>>>>>> 74e9185e
         type=str,
         help="""
         The location of the database depending on the database type.
@@ -48,7 +43,7 @@
         of the form 'my_sql_server.ch:1234/my_database' and for SQLite
         of the form '/path/to/the/local/database.db'.
 
-        If missing, then the environment variable DATABASE_URL will
+        If missing, then the environment variable DB_URL will
         be read.
         """,
         default=argparse.SUPPRESS,
@@ -97,7 +92,7 @@
 
     # Parse CLI arguments
     env_variable_names = {
-        "database_url": "DATABASE_URL",
+        "db_url": "DB_URL",
     }
     args = parse_args_or_environment(parser, env_variable_names, argv=argv)
 
