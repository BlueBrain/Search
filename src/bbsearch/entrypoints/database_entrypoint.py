--- conflicted
+++ resolved
@@ -3,17 +3,12 @@
 
 parser = argparse.ArgumentParser()
 parser.add_argument("--data_path",
-                    default="/raid/bbs_data/cord19_v35",
+                    default="/raid/sync/proj115/bbs_data/cord19_v35",
                     type=str,
                     help="The directory path where the metadata.csv and json files are located, "
                          "files needed to create the database")
-<<<<<<< HEAD
-parser.add_argument("--out_dir",
-                    default='/raid/sync/proj115/bbs_data/cord19_v7/databases/',
-=======
 parser.add_argument("--db_type",
                     default="sqlite",
->>>>>>> 6dbc2fe8
                     type=str,
                     help="Type of database. Possible values: (sqlite, mysql)")
 args = parser.parse_args()
@@ -27,7 +22,7 @@
     from ..database import CORD19DatabaseCreation
 
     if args.db_type == 'sqlite':
-        database_path = '/raid/bbs_data/cord19_v35/databases/cord19.db'
+        database_path = '/raid/sync/proj115/bbs_data/cord19_v35/databases/cord19.db'
         if not Path(database_path).exists():
             Path(database_path).touch()
         engine = sqlalchemy.create_engine(f'sqlite:///{database_path}')
