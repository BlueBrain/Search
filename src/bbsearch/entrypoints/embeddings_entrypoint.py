--- conflicted
+++ resolved
@@ -162,14 +162,9 @@
             checkpoint_path = sent2vec_checkpoints
 
         try:
-<<<<<<< HEAD
-            embedding_model = get_embedding_model(model, checkpoint_path=checkpoint_path,
-                                                  device=device)
-=======
             embedding_model = embedding_models.get_embedding_model(model,
                                                                    checkpoint_path=checkpoint_path,
                                                                    device=device)
->>>>>>> f0ea0ba1
         except ValueError:
             logger.warning(f'The model {model} is not supported.')
             continue
