--- conflicted
+++ resolved
@@ -107,11 +107,8 @@
                                                                  sentence_ids[
                                                                      index:index+args.step])
                 H5.write(embeddings_path, model, final_embeddings, retrieved_indices)
-<<<<<<< HEAD
-            except BaseException as e:
-=======
+
             except Exception as e:
->>>>>>> cc7283c8
                 print(f'Issues raised for sentence_ids[{index}'
                       f':{index+args.step}]')
                 print(e)
