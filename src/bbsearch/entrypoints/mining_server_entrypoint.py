"""The entrypoint script for the mining server."""
import argparse
import os

from ._helper import configure_logging


parser = argparse.ArgumentParser(
    formatter_class=argparse.ArgumentDefaultsHelpFormatter
)
parser.add_argument("--host",
                    default="0.0.0.0",
                    type=str,
                    help="The server host IP")
parser.add_argument("--port",
                    default=8080,
                    type=int,
                    help="The server port")
<<<<<<< HEAD
parser.add_argument("--models_path",
                    default="/raid/sync/proj115/bbs_data/trained_models",
=======
parser.add_argument("--ee_models_lib",
                    default="/raid/bbs_data/models_libraries/ee_models_library.csv",
>>>>>>> 255bfa55
                    type=str,
                    help="The csv file with info on which model to use to mine which entity type.")
parser.add_argument("--db_type",
                    default="mysql",
                    type=str,
                    help="Type of the database. Possible values: (sqlite, "
                         "mysql)")
args = parser.parse_args()


def main():
    """Execute the entry point."""
    # Configure logging
    log_dir = os.getenv("LOG_DIR", "/")
    log_name = os.getenv("LOG_NAME", "bbs_mining.log")
    configure_logging(log_dir, log_name)

    # Start server
    import pathlib
    from flask import Flask
    import sqlalchemy
    from ..server.mining_server import MiningServer

    app = Flask("BBS Mining Server")

    if args.db_type == 'sqlite':
        database_path = '/raid/sync/proj115/bbs_data/cord19_v35/databases/cord19.db'
        if not pathlib.Path(database_path).exists():
            pathlib.Path(database_path).touch()
        engine = sqlalchemy.create_engine(f'sqlite:///{database_path}')
    elif args.db_type == 'mysql':
        mysql_uri = input('MySQL URI:')
        engine = sqlalchemy.create_engine(f'mysql+pymysql://guest:guest'
                                          f'@{mysql_uri}/cord19_v35')
    else:
        raise ValueError('This is not an handled db_type.')

    MiningServer(app=app,
                 models_libs={'ee': args.ee_models_lib},
                 connection=engine
                 )
    app.run(
        host=args.host,
        port=args.port,
        threaded=True,
        debug=False,
    )


if __name__ == "__main__":
    main()<|MERGE_RESOLUTION|>--- conflicted
+++ resolved
@@ -16,13 +16,8 @@
                     default=8080,
                     type=int,
                     help="The server port")
-<<<<<<< HEAD
-parser.add_argument("--models_path",
-                    default="/raid/sync/proj115/bbs_data/trained_models",
-=======
 parser.add_argument("--ee_models_lib",
-                    default="/raid/bbs_data/models_libraries/ee_models_library.csv",
->>>>>>> 255bfa55
+                    default="/raid/sync/proj115/bbs_data/models_libraries/ee_models_library.csv",
                     type=str,
                     help="The csv file with info on which model to use to mine which entity type.")
 parser.add_argument("--db_type",
