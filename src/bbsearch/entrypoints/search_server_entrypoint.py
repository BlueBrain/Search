--- conflicted
+++ resolved
@@ -24,19 +24,11 @@
                     type=str,
                     help="The folder with pretrained models")
 parser.add_argument("--embeddings_path",
-<<<<<<< HEAD
-                    default="/raid/sync/proj115/bbs_data/cord19_v7/embeddings",
-                    type=str,
-                    help="The folder with the precomputed embeddings")
-parser.add_argument("--database_path",
-                    default="/raid/sync/proj115/bbs_data/cord19_v7/databases/cord19.db",
-=======
-                    default="/raid/bbs_data/cord19_v35/embeddings/embeddings.h5",
+                    default="/raid/sync/proj115/bbs_data/cord19_v35/embeddings/embeddings.h5",
                     type=str,
                     help="The path to an h5 file with the precomputed embeddings")
 parser.add_argument("--database_uri",
                     default="dgx1.bbp.epfl.ch:8853/cord19_v35",
->>>>>>> 6dbc2fe8
                     type=str,
                     help="The URI to the MySQL database.")
 parser.add_argument("--debug",
