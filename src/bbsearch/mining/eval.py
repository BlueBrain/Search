--- conflicted
+++ resolved
@@ -16,16 +16,10 @@
 
     Parameters
     ----------
-<<<<<<< HEAD
-    cnxn : SQLAlchemy connectable (engine/connection) or database str URI
-        or DBAPI2 connection (fallback mode)'.
-
-=======
-    cnxn : sqlite3.Connection
+    cnxn : SQLAlchemy connectable (engine/connection) or database str URI or DBAPI2 connection (fallback mode)
         Connection to the prodigy database.
     dataset_name : str
         Name of the dataset from which to retrieve annotations.
->>>>>>> bc2772c4
     not_entity_symbol : str
         A symbol to use for tokens that are not an entity.
 
