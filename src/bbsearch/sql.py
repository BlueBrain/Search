--- conflicted
+++ resolved
@@ -137,24 +137,10 @@
 
     Parameters
     ----------
-<<<<<<< HEAD
-    conditions : list
-        A list strings representing SQL query conditions. They should be
-        formatted so that they can be used in an SQL WHERE statement,
-        for example:
-
-            - SELECT * FROM {table} WHERE <condition_1> and <condition_2>"
-    table : str
-        The name of the table in `db`.
-    db_cnxn : SQLAlchemy connectable (engine/connection) or database str URI or DBAPI2 connection (fallback mode)
-        A SQL database for querying the article IDs. Should contain
-        a table named "articles".
-=======
     article_ids: list of int
         List of Article id for which need to retrieve the entire text article.
     engine: SQLAlchemy connectable (engine/connection) or database str URI or DBAPI2 connection (fallback mode)
         SQLAlchemy Engine connected to the database.
->>>>>>> d92059d5
 
     Returns
     -------
