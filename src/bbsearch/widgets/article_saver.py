"""Module for the article_saver."""
import datetime
import pathlib
import textwrap

import pandas as pd
import pdfkit

<<<<<<< HEAD
from .._css import style
=======
from ..sql import retrieve_articles, retrieve_paragraph, retrieve_article_metadata_from_article_id
>>>>>>> 6dbc2fe8


class ArticleSaver:
    """Keeps track of selected articles.

    This class can be used to save a number of articles and paragraphs
    for a later use. A typical use case is to keep track of the items
    selected in the search widget, and to retrieve them later in the
    mining widget.

    Furthermore this class allows to print a summary of all selected
    items using the `summary_table` method, to resolve all items into
    paragraphs with the corresponding section name and to summarize
    them in a pandas data frame using the method `get_chosen_texts`,
    and to export a PDF report of all saved items using the method
    `report`.

    Parameters
    ----------
    connection: SQLAlchemy connectable (engine/connection) or
                database str URI or
                DBAPI2 connection (fallback mode)
        An SQL database connectable compatible with `pandas.read_sql`.
        The database is supposed to have paragraphs and articles tables.

    Attributes
    ----------
    connection: SQLAlchemy connectable (engine/connection) or
                database str URI or
                DBAPI2 connection (fallback mode)
        An SQL database connectable compatible with `pandas.read_sql`.
        The database is supposed to have paragraphs and articles tables.

    state : set
        The state that keeps track of saved items. It is a set of tuples
        of the form `(article_id, paragraph_id)` each representing one
        saved item. The items with `paragraph_id = -1` indicate that the
        whole article should be saved.

    state_hash : int or None
        A hash uniquely identifying a certain state. This is used to
        cache `df_chosen_texts` and avoid recomputing it if the state
        has not changed.

    df_chosen_texts : pd.DataFrame
        The rows represent different paragraphs and the columns are
        'article_id', 'section_name', 'paragraph_id', 'text'.
    """

    def __init__(self, connection):
        self.connection = connection
        self.state = set()
        self.state_hash = None
        self.df_chosen_texts = pd.DataFrame(columns=[
            'article_id', 'section_name', 'paragraph_pos_in_article', 'text'])

    def add_article(self, article_id):
        """Save an article.

        Parameters
        ----------
        article_id : int
            The article ID.
        """
        self.add_paragraph(article_id, -1)

    def add_paragraph(self, article_id, paragraph_pos_in_article):
        """Save a paragraph.

        Parameters
        ----------
        article_id : int
            The article ID.
        paragraph_pos_in_article : int
            The paragraph ID.
        """
        self.state.add((int(article_id), int(paragraph_pos_in_article)))

    def has_article(self, article_id):
        """Check if an article has been saved.

        Parameters
        ----------
        article_id : int
            The article ID.

        Returns
        -------
        result : bool
            Whether or not the given article has been saved.
        """
        return self.has_paragraph(article_id, -1)

    def has_paragraph(self, article_id, paragraph_pos_in_article):
        """Check if a paragraph has been saved.

        Parameters
        ----------
        article_id : int
            The article ID.
        paragraph_pos_in_article : int
            The paragraph ID.

        Returns
        -------
        result : bool
            Whether or not the given paragraph has been saved.
        """
        return (int(article_id), int(paragraph_pos_in_article)) in self.state

    def remove_article(self, article_id):
        """Remove an article from saved.

        Parameters
        ----------
        article_id : int
            The article ID.
        """
        self.remove_paragraph(article_id, -1)

    def remove_paragraph(self, article_id, paragraph_pos_in_article):
        """Remove a paragraph from saved.

        Parameters
        ----------
        article_id : int
            The article ID.
        paragraph_pos_in_article : int
            The paragraph ID.
        """
        if (article_id, paragraph_pos_in_article) in self.state:
            self.state.remove((article_id, paragraph_pos_in_article))

    def remove_all(self):
        """Remove all saved items."""
        self.state.clear()

    def _get_clean_state(self):
        """Get a clean state of the article saver.

        Returns
        -------
        full_articles: set of int
            Set of the article ids chosen by the user.
        just_paragraphs: set of tuple
            Set of tuple (article_id, paragraph_pos_in_article) chosen by the user.
        """
        full_articles = set(article_id
                            for article_id, paragraph_pos_in_article in self.state
                            if paragraph_pos_in_article == -1)
        just_paragraphs = set((article_id, paragraph_pos_in_article)
                              for article_id, paragraph_pos_in_article in self.state
                              if paragraph_pos_in_article != -1 and
                              article_id not in full_articles)
        return full_articles, just_paragraphs

    def get_saved_items(self):
        """Retrieve the saved items that summarize the choice of the users.

        Returns
        -------
        identifiers: list of tuple
            Tuple (article_id, paragraph_pos_in_article) chosen by the user.
        """
        saved_items = []
        full_articles, just_paragraphs = self._get_clean_state()
        for article_id in full_articles:
            saved_items += [(article_id, -1)]
        saved_items += just_paragraphs
        return saved_items

    def _update_chosen_texts(self):
        """Recompute the chosen texts."""
        # empty all rows
        self.df_chosen_texts = self.df_chosen_texts[0:0]

        full_articles, just_paragraphs = self._get_clean_state()

        articles = retrieve_articles(article_ids=full_articles,
                                     engine=self.connection)
        self.df_chosen_texts = self.df_chosen_texts.append(articles)

        for (article_id, paragraph_pos_in_article) in just_paragraphs:
            paragraph = retrieve_paragraph(article_id,
                                           paragraph_pos_in_article,
                                           engine=self.connection)
            self.df_chosen_texts = self.df_chosen_texts.append(paragraph)

    def get_chosen_texts(self):
        """Retrieve the currently saved items.

        For all entire articles that are saved the corresponding
        paragraphs are resolved first.

        Returns
        -------
        df_chosen_texts : pandas.DataFrame
        """
        state_hash = hash(tuple(sorted(self.state)))
        if state_hash != self.state_hash:
            self._update_chosen_texts()
            self.state_hash = state_hash

        return self.df_chosen_texts.copy()

    def _fetch_article_info(self, article_id):
        article = retrieve_article_metadata_from_article_id(article_id=article_id,
                                                            engine=self.connection)
        article_authors, article_title, ref = \
            article.iloc[0][['authors', 'title', 'url']]

        return ref, article_title, article_authors

    def pdf_report(self, output_dir=None):
        """Create the saved articles report.

        Parameters
        ----------
        output_dir : str or pathlib.Path
            The directory for writing the report.

        Returns
        -------
        output_file_path : str
            The file to which the report was written.
        """
        css_style = style.get_css_style()
        article_report = f'<style> {css_style} </style>'
        width = 80

        df_chosen_texts = self.get_chosen_texts()

        for article_id, df_article in df_chosen_texts.groupby('article_id'):
            df_article = df_article.sort_values(by='paragraph_pos_in_article', ascending=True, axis=0)
            if len(df_article['section_name'].unique()) == 1:
                section_name = df_article['section_name'].iloc[0]
            else:
                section_name = f'{len(df_article["section_name"].unique())} different ' \
                               f'sections are selected for this article.'
            ref, article_title, article_authors = self._fetch_article_info(article_id)
            article_metadata = f"""
            <a href="{ref}">
                <div class="article_title">
                    {article_title}
                </div>
            </a>
            <div class="metadata">
                {article_authors} &#183; {section_name.lower().title()}
            </div>
            """
            article_report += article_metadata

            article_report += '<br/>'.join((textwrap.fill(t_, width=width) for t_ in df_article.text))
            article_report += '<br/>' * 2

        if output_dir is None:
            output_dir = pathlib.Path.cwd()
        else:
            output_dir = pathlib.Path(output_dir)
            if not output_dir.exists():
                msg = f"The output directory {output_dir} does not exist."
                raise ValueError(msg)
        filename = f"article_saver_report_{datetime.datetime.now()}.pdf"
        output_file_path = str(output_dir / filename)
        pdfkit.from_string(article_report, output_file_path)

        return output_file_path

    def summary_table(self):
        """Create a dataframe table with saved articles.

        Returns
        -------
        table: pd.DataFrame
            DataFrame containing all the paragraphs seen and choice made for it.
        """
        rows = []
        for article_id, paragraph_pos_in_article in self.state:
            if paragraph_pos_in_article == -1:
                option = "Save full article"
            else:
                option = "Save paragraph"
            rows.append({
                'article_id': article_id,
                'paragraph_pos_in_article': paragraph_pos_in_article,
                'option': option})
        table = pd.DataFrame(
            data=rows,
            columns=['article_id', 'paragraph_pos_in_article', 'option'])

        return table<|MERGE_RESOLUTION|>--- conflicted
+++ resolved
@@ -6,11 +6,8 @@
 import pandas as pd
 import pdfkit
 
-<<<<<<< HEAD
 from .._css import style
-=======
 from ..sql import retrieve_articles, retrieve_paragraph, retrieve_article_metadata_from_article_id
->>>>>>> 6dbc2fe8
 
 
 class ArticleSaver:
