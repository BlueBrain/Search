"""Module for the mining widget."""
from dataclasses import dataclass
import io

<<<<<<< HEAD
from IPython.display import display, HTML
=======
from IPython.display import HTML, display
>>>>>>> 7a3eacd7
import ipywidgets as widgets
import pandas as pd
import requests

from .._css import style
from ..utils import Timer


@dataclass
class SchemaRequest:
    """Class for keeping track of request schema in a mutable way."""

    schema: pd.DataFrame = pd.DataFrame()


class MiningWidget(widgets.VBox):
    """The mining widget.

    Parameters
    ----------
    mining_server_url : str
        The URL of the mining server.
    schema_request : SchemaRequest
        An object holding a dataframe with the requested mining schema (entity, relation, attribute types).
    article_saver : bbsearch.widgets.ArticleSaver
        An instance of the article saver.
    default_text : string, optional
        The default text assign to the text area.
    """

    def __init__(self, mining_server_url, schema_request, article_saver=None, default_text=''):
        super().__init__()

        self.mining_server_url = mining_server_url
        self.article_saver = article_saver
        self.schema_request = schema_request

        # This is the output: csv table of extracted entities/relations.
        self.table_extractions = None

        # Define Widgets
        self.widgets = dict()

        self._init_widgets(default_text)
        self._init_ui()

    def _init_widgets(self, default_text):
        # "Input Text" Widget
        self.widgets['input_text'] = widgets.Textarea(
            value=default_text,
            layout=widgets.Layout(width='75%', height='300px'))

        # "Mine This Text" button
        self.widgets['mine_text'] = widgets.Button(
            description='⚒️  Mine This Text!',
            layout=widgets.Layout(width='350px', height='50px'))
        self.widgets['mine_text'].on_click(self._mine_text_clicked)
        self.widgets['mine_text'].add_class('bbs_button')

        # "Mine Selected Articles" button
        self.widgets['mine_articles'] = widgets.Button(
            description='⚒️  Mine Selected Articles!',
            layout=widgets.Layout(width='350px', height='50px'))
        self.widgets['mine_articles'].on_click(self._mine_articles_clicked)
        self.widgets['mine_articles'].add_class('bbs_button')

        # "Output Area" Widget
        self.widgets['out'] = widgets.Output(layout={'border': '0.5px solid black'})

    def _init_ui(self):
        css_style = style.get_css_style()
        display(HTML(f'<style> {css_style} </style>'))

        self.children = [
            self.widgets['input_text'],
            widgets.HBox(children=[
                self.widgets['mine_text'],
                self.widgets['mine_articles']]),
            self.widgets['out'],
        ]

    def textmining_pipeline(self, information, schema_df, debug=False):
        """Handle text mining server requests depending on the type of information.

        Parameters
        ----------
        information: str or list.
            Information can be either a raw string text, either a list of tuples
            (article_id, paragraph_id) related to the database.
        schema_df : pd.DataFrame
            A dataframe with the requested mining schema (entity, relation, attribute types).
        debug : bool
            If True, columns are not necessarily matching the specification. However, they
            contain debugging information. If False, then matching exactly the specification.

        Returns
        -------
        table_extractions: pd.DataFrame
            The final table. If `debug=True` then it contains all the metadata. If False then it
            only contains columns in the official specification.
        """
        schema_str = schema_df.to_csv(path_or_buf=None, index=False)
        if isinstance(information, list):
            response = requests.post(
                self.mining_server_url + '/database',
                json={"identifiers": information,
                      "schema": schema_str,
                      }
            )
        elif isinstance(information, str):
            response = requests.post(
                self.mining_server_url + '/text',
                json={"text": information,
                      "schema": schema_str,
                      "debug": debug
                      }
            )
        else:
            raise TypeError('Wrong type for the information!')

        table_extractions = None
        if response.status_code == 200:
            response_dict = response.json()
            for warning_msg in response_dict['warnings']:
                display(HTML(f'<div style="color:#BA4A00"> <b>WARNING!</b> {warning_msg} </div>'))
            with io.StringIO(response_dict['csv_extractions']) as f:
                table_extractions = pd.read_csv(f)
        else:
            print("Server response is ERROR!")
            print(response.headers)
            print(response.text)

        return table_extractions

    def _mine_articles_clicked(self, b):
        self.widgets['out'].clear_output()

        if self.article_saver is None:
            with self.widgets['out']:
                print("No article saver was provided. Nothing to mine.")
            return

        with self.widgets['out']:
            timer = Timer()

            print("Collecting saved items...".ljust(50), end='', flush=True)
            with timer("collect items"):
                identifiers = self.article_saver.get_saved_items()

            print(f'{timer["collect items"]:7.2f} seconds')
            print('Mining request schema:')
            display(self.schema_request.schema)
            print("Running the mining pipeline...".ljust(50), end='', flush=True)
            with timer("pipeline"):
                self.table_extractions = self.textmining_pipeline(
<<<<<<< HEAD
                    information=information,
                    schema_df=self.schema_request.schema
                )
=======
                    information=identifiers)
>>>>>>> 7a3eacd7
            print(f'{timer["pipeline"]:7.2f} seconds')

            display(self.table_extractions)

    def _mine_text_clicked(self, b):
        self.widgets['out'].clear_output()
        with self.widgets['out']:
            print('Mining request schema:')
            display(self.schema_request.schema)
            print("Running the mining pipeline...".ljust(50), end='', flush=True)
            text = self.widgets['input_text'].value
            self.table_extractions = self.textmining_pipeline(
                information=text,
                schema_df=self.schema_request.schema
            )
            display(self.table_extractions)

    def get_extracted_table(self):
        """Retrieve the table with the mining results.

        Returns
        -------
        results_table : pandas.DataFrame
            The table with the mining results.
        """
        if self.table_extractions is not None:
            results_table = self.table_extractions.copy()
        else:
            results_table = pd.DataFrame()

        return results_table<|MERGE_RESOLUTION|>--- conflicted
+++ resolved
@@ -2,11 +2,7 @@
 from dataclasses import dataclass
 import io
 
-<<<<<<< HEAD
 from IPython.display import display, HTML
-=======
-from IPython.display import HTML, display
->>>>>>> 7a3eacd7
 import ipywidgets as widgets
 import pandas as pd
 import requests
@@ -162,13 +158,9 @@
             print("Running the mining pipeline...".ljust(50), end='', flush=True)
             with timer("pipeline"):
                 self.table_extractions = self.textmining_pipeline(
-<<<<<<< HEAD
-                    information=information,
+                    information=identifiers,
                     schema_df=self.schema_request.schema
                 )
-=======
-                    information=identifiers)
->>>>>>> 7a3eacd7
             print(f'{timer["pipeline"]:7.2f} seconds')
 
             display(self.table_extractions)
