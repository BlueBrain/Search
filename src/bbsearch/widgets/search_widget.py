--- conflicted
+++ resolved
@@ -4,19 +4,18 @@
 import functools
 import logging
 import math
+import textwrap
+
+import ipywidgets as widgets
 import pdfkit
-import textwrap
-
-from IPython.display import display, HTML
-import ipywidgets as widgets
-
-<<<<<<< HEAD
+from IPython.display import HTML, display
+
 from .._css import style
-from ..sql import find_paragraph
-=======
-from ..sql import retrieve_paragraph_from_sentence_id, retrieve_sentences_from_sentence_ids, \
-    retrieve_article_metadata_from_article_id
->>>>>>> 6dbc2fe8
+from ..sql import (
+    retrieve_article_metadata_from_article_id,
+    retrieve_paragraph_from_sentence_id,
+    retrieve_sentences_from_sentence_ids,
+)
 from ..utils import Timer
 
 logger = logging.getLogger(__name__)
