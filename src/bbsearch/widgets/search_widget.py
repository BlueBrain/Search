--- conflicted
+++ resolved
@@ -256,38 +256,17 @@
         )
 
         # Put advanced settings to a tab
-<<<<<<< HEAD
-        self.widgets["advanced_settings"] = widgets.Tab(
-            children=[
-                widgets.VBox(
-                    [
-                        self.widgets["sent_embedder"],
-                        widgets.HBox(
-                            children=[
-                                self.widgets["top_results"],
-                                self.widgets["granularity"],
-                            ]
-                        ),
-                        self.widgets["print_paragraph"],
-                        self.widgets["has_journal"],
-                        self.widgets["is_english"],
-                        self.widgets["date_range"],
-                        self.widgets["deprioritize_text"],
-                        self.widgets["deprioritize_strength"],
-                        self.widgets["exclusion_text"],
-                        self.widgets["inclusion_text"],
-                        self.widgets["default_value_article_saver"],
-                    ]
-                )
-            ]
-=======
         tabs = (
             (
                 "Search / View",
                 [
                     self.widgets["sent_embedder"],
-                    self.widgets["granularity"],
-                    self.widgets["top_results"],
+                    widgets.HBox(
+                        children=[
+                            self.widgets["top_results"],
+                            self.widgets["granularity"],
+                        ]
+                    ),
                     self.widgets["print_paragraph"],
                     self.widgets["default_value_article_saver"],
                 ],
@@ -305,7 +284,6 @@
                     self.widgets["inclusion_text"],
                 ],
             ),
->>>>>>> 023080a0
         )
         tab_widget = widgets.Tab(children=[])
         tab_widget.layout.display = "none"
