# Blue Brain Search is a text mining toolbox focused on scientific use cases.
#
# Copyright (C) 2020  Blue Brain Project, EPFL.
#
# This program is free software: you can redistribute it and/or modify
# it under the terms of the GNU Lesser General Public License as published by
# the Free Software Foundation, either version 3 of the License, or
# (at your option) any later version.
#
# This program is distributed in the hope that it will be useful,
# but WITHOUT ANY WARRANTY; without even the implied warranty of
# MERCHANTABILITY or FITNESS FOR A PARTICULAR PURPOSE.  See the
# GNU Lesser General Public License for more details.
#
# You should have received a copy of the GNU Lesser General Public License
# along with this program. If not, see <https://www.gnu.org/licenses/>.
"""Abstraction of scientific article data and related tools."""
from __future__ import annotations

import html
from abc import ABC, abstractmethod
from dataclasses import dataclass
from pathlib import Path
<<<<<<< HEAD
from typing import Generator, Iterable, List, Tuple
=======
from typing import Generator, Iterable, Optional, Sequence
>>>>>>> 967aff31
from xml.etree.ElementTree import Element  # nosec

from defusedxml import ElementTree
from serde import deserialize, serialize

from bluesearch.database.identifiers import generate_uid


class ArticleParser(ABC):
    """An abstract base class for article parsers."""

    @property
    @abstractmethod
    def title(self) -> str:
        """Get the article title.

        Returns
        -------
        str
            The article title.
        """

    @property
    @abstractmethod
    def authors(self) -> Iterable[str]:
        """Get all author names.

        Returns
        -------
        iterable of str
            All authors.
        """

    @property
    @abstractmethod
    def abstract(self) -> Iterable[str]:
        """Get a sequence of paragraphs in the article abstract.

        Returns
        -------
        iterable of str
            The paragraphs of the article abstract.
        """

    @property
    @abstractmethod
    def paragraphs(self) -> Iterable[tuple[str, str]]:
        """Get all paragraphs and titles of sections they are part of.

        Returns
        -------
        iterable of (str, str)
            For each paragraph a tuple with two strings is returned. The first
            is the section title, the second the paragraph content.
        """

    @property
    def pubmed_id(self) -> Optional[str]:
        """Get Pubmed ID.

        Returns
        -------
        str or None
            Pubmed ID if specified, otherwise None.
        """
        return None

    @property
    def pmc_id(self) -> Optional[str]:
        """Get PMC ID.

        Returns
        -------
        str or None
            PMC ID if specified, otherwise None.
        """
        return None

    @property
    def doi(self) -> Optional[str]:
        """Get DOI.

        Returns
        -------
        str or None
            DOI if specified, otherwise None.
        """
        return None

    @property
    def uid(self) -> Optional[str]:
        """Generate unique ID of the article based on different identifiers.

        Returns
        -------
        str or None
            If at least one identifier exists, unique id is created. Otherwise,
            the returned uid is None.
        """
        return generate_uid((self.pubmed_id, self.pmc_id, self.doi))


class PubmedXMLParser(ArticleParser):
    """Parser for PubMed XML files using the JATS Journal Publishing DTD.

    Parameters
    ----------
    path
        The path to the XML file from PubMed.
    """

    def __init__(self, path: str | Path) -> None:
        super().__init__()
        self.content = ElementTree.parse(str(path))
        self.ids = self.get_ids()

    @property
    def title(self) -> str:
        """Get the article title.

        Returns
        -------
        str
            The article title.
        """
        titles = self.content.find(".//title-group/article-title")
        return self._element_to_str(titles)

    @property
    def authors(self) -> Generator[str, None, None]:
        """Get all author names.

        Yields
        ------
        str
            Every author, in the format "Given_Name(s) Surname".
        """
        authors = self.content.findall(
            ".//contrib-group/contrib[@contrib-type='author']"
        )
        for author in authors:
            given_names = self._element_to_str(author.find("name/given-names"))
            surname = self._element_to_str(author.find("name/surname"))
            if given_names == "" or surname == "":
                # In rare cases, an author may not have a given name or a surname,
                # e.g. it could be an organization. We decide to skip those.
                continue
            author_str = given_names + " " + surname
            yield author_str.strip()

    @property
    def abstract(self) -> Generator[str, None, None]:
        """Get a sequence of paragraphs in the article abstract.

        Yields
        ------
        str
            The paragraphs of the article abstract.
        """
        abstract_pars = self.content.findall(".//abstract//p")
        for paragraph in abstract_pars:
            yield self._element_to_str(paragraph)

    @property
    def paragraphs(self) -> Generator[tuple[str, str], None, None]:
        """Get all paragraphs and titles of sections they are part of.

        Paragraphs can be parts of text body, or figure or table captions.

        Yields
        ------
        section : str
            The section title.
        text : str
            The paragraph content.
        """
        # Abstract are removed because already parsed in abstract property.
        abstract_p = self.content.findall(".//abstract/p")
        # Caption are removed because already parsed later in the current method
        # with the section name "Caption".
        caption_p = self.content.findall(".//caption/p")
        # Acknowledgements are removed because not useful.
        acknowledg_p = self.content.findall(".//ack/p")

        exclude_list = abstract_p + caption_p + acknowledg_p

        # Paragraphs of text body
        section_dirs = self.get_paragraphs_sections_mapping()
        for paragraph in self.content.findall(".//p"):
            if paragraph not in exclude_list:
                text = self._element_to_str(paragraph)
                section_title = ""
                if paragraph in section_dirs:
                    section_title = section_dirs[paragraph]
                yield section_title, text

        # Figure captions
        figs = self.content.findall(".//fig")
        for fig in figs:
            fig_captions = fig.findall("caption")
            if fig_captions is None:
                continue
            caption = " ".join(self._element_to_str(c) for c in list(fig_captions))
            yield "Figure Caption", caption

        # Table captions
        tables = self.content.findall(".//table-wrap")
        for table in tables:
            caption_elements = table.findall(".//caption/p") or table.findall(
                ".//caption/title"
            )
            if caption_elements is None:
                continue
            caption = " ".join(self._element_to_str(c) for c in caption_elements)
            yield "Table Caption", caption

    @property
    def pubmed_id(self) -> Optional[str]:
        """Get Pubmed ID.

        Returns
        -------
        str or None
            Pubmed ID if specified, otherwise None.
        """
        return self.ids.get("pmid")

    @property
    def pmc_id(self) -> Optional[str]:
        """Get PMC ID.

        Returns
        -------
        str or None
            PMC ID if specified, otherwise None.
        """
        return self.ids.get("pmc")

    @property
    def doi(self) -> Optional[str]:
        """Get DOI.

        Returns
        -------
        str or None
            DOI if specified, otherwise None.
        """
        return self.ids.get("doi")

    def get_ids(self) -> dict[str, str]:
        """Get all specified IDs of the paper.

        Returns
        -------
        ids : dict
            Dictionary whose keys are ids type and value are ids values.
        """
        ids = {}
        article_ids = self.content.findall("./front/article-meta/article-id")

        for article_id in article_ids:

            if "pub-id-type" not in article_id.attrib.keys():
                continue

            ids[article_id.attrib["pub-id-type"]] = article_id.text

        return ids

    def get_paragraphs_sections_mapping(self) -> dict[Element, str]:
        """Construct mapping between all paragraphs and their section name.

        Returns
        -------
        mapping : dict
            Dictionary whose keys are paragraphs and value are section title.
        """
        mapping = {}
        for sec in self.content.findall(".//sec"):

            section_title = ""
            section_paragraphs = []

            for element in sec:

                if element.tag == "title":
                    section_title = self._element_to_str(element)
                elif element.tag == "p":
                    section_paragraphs.append(element)

            for paragraph in section_paragraphs:
                mapping[paragraph] = section_title

        return mapping

    def _inner_text(self, element: Element) -> str:
        """Convert all inner text and sub-elements to one string.

        In short, we collect all the inner text while also converting all
        sub-elements that we encounter to strings using ``self._element_to_str``.
        All escaped HTML in the raw text is unescaped.

        For example, if schematically the element is given by

            element = "<p>I <bold>like</bold> python &amp; ice cream.<p>"

        then ``_inner_text(element)`` would give

            "I like python & ice cream."

        provided that "<bold>like</bold>" is resolved to "like" by the
        ``self._element_to_str`` method.

        Parameters
        ----------
        element
            The input XML element.

        Returns
        -------
        str
            The inner text and sub-elements converted to one single string.
        """
        text_parts = [html.unescape(element.text or "")]
        for sub_element in element:
            # recursively parse the sub-element
            text_parts.append(self._element_to_str(sub_element))
            # don't forget the text after the sub-element
            text_parts.append(html.unescape(sub_element.tail or ""))
        return "".join(text_parts).strip()

    def _element_to_str(self, element: Element | None) -> str:
        """Convert an element and all its contents to a string.

        Parameters
        ----------
        element
            The input XML element.

        Returns
        -------
        str
            A parsed string representation of the input XML element.
        """
        if element is None:
            return ""

        if element.tag in {
            "bold",
            "italic",
            "monospace",
            "p",
            "sc",
            "styled-content",
            "underline",
            "xref",
        }:
            # Mostly styling tags for which getting the inner text is enough.
            # Currently this is the same as the default handling. Writing it out
            # explicitly here to decouple from the default handling, which may
            # change in the future.
            return self._inner_text(element)
        elif element.tag == "sub":
            return f"_{self._inner_text(element)}"
        elif element.tag == "sup":
            return f"^{self._inner_text(element)}"
        elif element.tag == "inline-formula":
            return "FORMULA"
        elif element.tag == "disp-formula":
            return "\nFORMULA-BLOCK"
        elif element.tag in {"ext-link", "uri"}:
            return "URL"
        elif element.tag == "email":
            return "EMAIL"
        else:
            # Default handling for all other element tags
            return self._inner_text(element)


class CORD19ArticleParser(ArticleParser):
    """Parser for CORD-19 JSON files.

    Parameters
    ----------
    json_file
        The contents of a JSON-file from the CORD-19 database.
    """

    def __init__(self, json_file: dict) -> None:
        # data is a reference to json_file, so we shouldn't modify its contents
        self.data = json_file

        # Check top-level keys
        # the spec also includes "abstract" but it's missing from the PMC parses
        top_level_keys = {
            "paper_id",
            "metadata",
            "body_text",
            "bib_entries",
            "ref_entries",
            "back_matter",
        }
        if not top_level_keys.issubset(json_file.keys()):
            raise ValueError(
                "Incomplete JSON file. Missing keys: "
                f"{top_level_keys - set(json_file.keys())}"
            )

    @property
    def title(self) -> str:
        """Get the article title.

        Returns
        -------
        str
            The article title.
        """
        return self.data["metadata"]["title"]

    @property
    def authors(self) -> Generator[str, None, None]:
        """Get all author names.

        Yields
        ------
        str
            Every author.
        """
        for author in self.data["metadata"]["authors"]:
            author_str = " ".join(
                filter(
                    lambda part: part != "",
                    (
                        author["first"],
                        " ".join(author["middle"]),
                        author["last"],
                        author["suffix"],
                    ),
                )
            )
            yield author_str

    @property
    def abstract(self) -> list[str]:
        """Get a sequence of paragraphs in the article abstract.

        Returns
        -------
        list of str
            The paragraphs of the article abstract.
        """
        if "abstract" not in self.data:
            return []

        return [paragraph["text"] for paragraph in self.data["abstract"]]

    @property
    def paragraphs(self) -> Generator[tuple[str, str], None, None]:
        """Get all paragraphs and titles of sections they are part of.

        Yields
        ------
        str
            The section title.
        str
            The paragraph content.
        """
        for paragraph in self.data["body_text"]:
            yield paragraph["section"], paragraph["text"]
        # We've always included figure/table captions like this
        for ref_entry in self.data["ref_entries"].values():
            yield "Caption", ref_entry["text"]

    @property
    def pmc_id(self) -> Optional[str]:
        """Get PMC ID.

        Returns
        -------
        str or None
            PMC ID if specified, otherwise None.
        """
        return self.data.get("paper_id")

    def __str__(self):
        """Get the string representation of the parser instance."""
        return f'CORD-19 article ID={self.data["paper_id"]}'


@deserialize
@serialize
@dataclass(frozen=True)
class Article:
    """Abstraction of a scientific article and its contents."""

    title: str
<<<<<<< HEAD
    authors: List[str]
    abstract: List[str]
    section_paragraphs: List[Tuple[str, str]]
=======
    authors: Sequence[str]
    abstract: Sequence[str]
    section_paragraphs: Sequence[tuple[str, str]]
    pubmed_id: Optional[str]
    pmc_id: Optional[str]
    doi: Optional[str]
    uid: Optional[str]
>>>>>>> 967aff31

    @classmethod
    def parse(cls, parser: ArticleParser) -> Article:
        """Parse an article through a parser.

        Parameters
        ----------
        parser
            An article parser instance.
        """
        title = parser.title
<<<<<<< HEAD
        authors = list(parser.authors)
        abstract = list(parser.abstract)
        section_paragraphs = list(parser.paragraphs)
=======
        authors = tuple(parser.authors)
        abstract = tuple(parser.abstract)
        section_paragraphs = tuple(parser.paragraphs)
        pubmed_id = parser.pubmed_id
        pmc_id = parser.pmc_id
        doi = parser.doi
        uid = parser.uid
>>>>>>> 967aff31

        return cls(
            title, authors, abstract, section_paragraphs, pubmed_id, pmc_id, doi, uid
        )

    def iter_paragraphs(
        self, with_abstract: bool = False
    ) -> Generator[tuple[str, str], None, None]:
        """Iterate over all paragraphs in the article.

        Parameters
        ----------
        with_abstract : bool
            If true the abstract paragraphs will be included at the beginning.

        Yields
        ------
        str
            Section title of the section the paragraph is in.
        str
            The paragraph text.
        """
        if with_abstract:
            for paragraph in self.abstract:
                yield "Abstract", paragraph
        yield from self.section_paragraphs

    def __str__(self) -> str:
        """Get a short summary of the article statistics.

        Returns
        -------
        str
            A summary of the article statistics.
        """
        # Collection information on text/paragraph lengths
        abstract_length = sum(map(len, self.abstract))
        section_lengths = {}
        for section_title, text in self.section_paragraphs:
            if section_title not in section_lengths:
                section_lengths[section_title] = 0
            section_lengths[section_title] += len(text)
        main_text_length = sum(section_lengths.values())
        all_text_length = abstract_length + main_text_length

        # Construct the return string
        info_str = (
            f'Title    : "{self.title}"\n'
            f'Authors  : {", ".join(self.authors)}\n'
            f"Abstract : {len(self.abstract)} paragraph(s), "
            f"{abstract_length} characters\n"
            f"Sections : {len(section_lengths)} section(s) "
            f"{main_text_length} characters\n"
        )
        for section in section_lengths:
            info_str += f"- {section}\n"
        info_str += f"Total text length : {all_text_length}\n"

        return info_str.strip()<|MERGE_RESOLUTION|>--- conflicted
+++ resolved
@@ -21,11 +21,7 @@
 from abc import ABC, abstractmethod
 from dataclasses import dataclass
 from pathlib import Path
-<<<<<<< HEAD
-from typing import Generator, Iterable, List, Tuple
-=======
-from typing import Generator, Iterable, Optional, Sequence
->>>>>>> 967aff31
+from typing import Generator, Iterable, List, Optional, Tuple
 from xml.etree.ElementTree import Element  # nosec
 
 from defusedxml import ElementTree
@@ -522,19 +518,13 @@
     """Abstraction of a scientific article and its contents."""
 
     title: str
-<<<<<<< HEAD
     authors: List[str]
     abstract: List[str]
     section_paragraphs: List[Tuple[str, str]]
-=======
-    authors: Sequence[str]
-    abstract: Sequence[str]
-    section_paragraphs: Sequence[tuple[str, str]]
     pubmed_id: Optional[str]
     pmc_id: Optional[str]
     doi: Optional[str]
     uid: Optional[str]
->>>>>>> 967aff31
 
     @classmethod
     def parse(cls, parser: ArticleParser) -> Article:
@@ -546,19 +536,13 @@
             An article parser instance.
         """
         title = parser.title
-<<<<<<< HEAD
         authors = list(parser.authors)
         abstract = list(parser.abstract)
         section_paragraphs = list(parser.paragraphs)
-=======
-        authors = tuple(parser.authors)
-        abstract = tuple(parser.abstract)
-        section_paragraphs = tuple(parser.paragraphs)
         pubmed_id = parser.pubmed_id
         pmc_id = parser.pmc_id
         doi = parser.doi
         uid = parser.uid
->>>>>>> 967aff31
 
         return cls(
             title, authors, abstract, section_paragraphs, pubmed_id, pmc_id, doi, uid
