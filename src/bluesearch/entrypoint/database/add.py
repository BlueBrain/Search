# Blue Brain Search is a text mining toolbox focused on scientific use cases.
#
# Copyright (C) 2020  Blue Brain Project, EPFL.
#
# This program is free software: you can redistribute it and/or modify
# it under the terms of the GNU Lesser General Public License as published by
# the Free Software Foundation, either version 3 of the License, or
# (at your option) any later version.
#
# This program is distributed in the hope that it will be useful,
# but WITHOUT ANY WARRANTY; without even the implied warranty of
# MERCHANTABILITY or FITNESS FOR A PARTICULAR PURPOSE.  See the
# GNU Lesser General Public License for more details.
#
# You should have received a copy of the GNU Lesser General Public License
# along with this program. If not, see <https://www.gnu.org/licenses/>.
"""Adding articles to the database."""
import argparse
from pathlib import Path


def get_parser() -> argparse.ArgumentParser:
    """Create a parser."""
    parser = argparse.ArgumentParser(
        description="Add entries to the database.",
    )
    parser.add_argument(
        "db_url",
        type=str,
        help="""
        The location of the database depending on the database type.

        For MySQL the server URL should be provided, for SQLite the
        location of the database file. Generally, the scheme part of
        the URL should be omitted, e.g. for MySQL the URL should be
        of the form 'my_sql_server.ch:1234/my_database' and for SQLite
        of the form '/path/to/the/local/database.db'.
        """,
    )
    parser.add_argument(
        "parsed_path",
        type=Path,
        help="Path to a parsed file or to a directory of parsed files.",
    )
    parser.add_argument(
        "--db-type",
        default="sqlite",
        type=str,
        choices=("mysql", "sqlite"),
        help="Type of the database.",
    )
    return parser


def run(
    *,
    db_url: str,
    parsed_path: Path,
    db_type: str,
) -> None:
    """Add an entry to the database.

    Parameter description and potential defaults are documented inside of the
    `get_parser` function.
    """
    from typing import Iterable

    import sqlalchemy
    from serde.json import from_json

<<<<<<< HEAD
    from bluesearch.database.article import Article
    from bluesearch.database.identifiers import generate_uid
=======
>>>>>>> 967aff31
    from bluesearch.utils import load_spacy_model

    if db_type == "sqlite":
        engine = sqlalchemy.create_engine(f"sqlite:///{db_url}")

    elif db_type == "mysql":
        engine = sqlalchemy.create_engine(f"mysql+pymysql://{db_url}")

    else:
        # This branch never reached because of `choices` in `argparse`
        raise ValueError(f"Unrecognized database type {db_type}.")  # pragma: nocover

    inputs: Iterable[Path]
    if parsed_path.is_file():
        inputs = [parsed_path]
    elif parsed_path.is_dir():
        inputs = sorted(parsed_path.glob("*.json"))
    else:
        raise ValueError(
            "Argument 'parsed_path' should be a path to an existing file or directory!"
        )

    articles = []
    for inp in inputs:
        serialized = inp.read_text("utf-8")
        article = from_json(Article, serialized)
        articles.append(article)

    nlp = load_spacy_model("en_core_sci_lg", disable=["ner"])

    article_mappings = []
    sentence_mappings = []

    for article in articles:

        article_mapping = {
            "article_id": article.uid,
            "title": article.title,
            "authors": ", ".join(article.authors),
            "abstract": "\n".join(article.abstract),
            "pubmed_id": article.pubmed_id,
            "pmc_id": article.pmc_id,
            "doi": article.doi,
        }
        article_mappings.append(article_mapping)

        swapped = (
            (text, (section, ppos))
            for ppos, (section, text) in enumerate(article.section_paragraphs)
        )
        for doc, (section, ppos) in nlp.pipe(swapped, as_tuples=True):
            for spos, sent in enumerate(doc.sents):
                sentence_mapping = {
                    "section_name": section,
                    "text": sent.text,
                    "article_id": article.uid,
                    "paragraph_pos_in_article": ppos,
                    "sentence_pos_in_paragraph": spos,
                }
                sentence_mappings.append(sentence_mapping)

    # Persistence.

    article_keys = [
        "article_id",
        "title",
        "authors",
        "abstract",
        "pubmed_id",
        "pmc_id",
        "doi",
    ]
    article_fields = ", ".join(article_keys)
    article_binds = f":{', :'.join(article_keys)}"
    article_query = sqlalchemy.text(
        f"INSERT INTO articles({article_fields}) VALUES({article_binds})"
    )

    with engine.begin() as con:
        con.execute(article_query, *article_mappings)

    sentences_keys = [
        "section_name",
        "text",
        "article_id",
        "paragraph_pos_in_article",
        "sentence_pos_in_paragraph",
    ]
    sentences_fields = ", ".join(sentences_keys)
    sentences_binds = f":{', :'.join(sentences_keys)}"
    sentence_query = sqlalchemy.text(
        f"INSERT INTO sentences({sentences_fields}) VALUES({sentences_binds})"
    )

    with engine.begin() as con:
        con.execute(sentence_query, *sentence_mappings)<|MERGE_RESOLUTION|>--- conflicted
+++ resolved
@@ -68,11 +68,7 @@
     import sqlalchemy
     from serde.json import from_json
 
-<<<<<<< HEAD
     from bluesearch.database.article import Article
-    from bluesearch.database.identifiers import generate_uid
-=======
->>>>>>> 967aff31
     from bluesearch.utils import load_spacy_model
 
     if db_type == "sqlite":
