--- conflicted
+++ resolved
@@ -16,14 +16,7 @@
 # along with this program. If not, see <https://www.gnu.org/licenses/>.
 """Adding articles to the database."""
 import argparse
-<<<<<<< HEAD
-=======
-import pickle  # nosec
 from pathlib import Path
-from typing import Iterable
-
-import sqlalchemy
->>>>>>> a001119c
 
 
 def get_parser() -> argparse.ArgumentParser:
@@ -71,6 +64,7 @@
     `get_parser` function.
     """
     import pickle  # nosec
+    from typing import Iterable
 
     import sqlalchemy
 
@@ -97,49 +91,52 @@
             "Argument 'parsed_path' should be a path to an existing file or directory!"
         )
 
-    titles = []
+    articles = []
     for inp in inputs:
         with inp.open("rb") as f:
             article = pickle.load(f)  # nosec
-        titles.append({"title": article.title})
+            articles.append(article)
 
-<<<<<<< HEAD
-    # Article table.
+    nlp = load_spacy_model("en_core_sci_lg", disable=["ner"])
 
-    # TODO At the moment, no identifiers are extracted. This is a patch waiting for it.
-    article_id = generate_uid((article.title,))
+    article_mappings = []
+    sentence_mappings = []
 
-    article_mapping = {
-        "article_id": article_id,
-        "title": article.title,
-        "authors": ", ".join(article.authors),
-        "abstract": "\n".join(article.abstract),
-    }
-    article_keys = article_mapping.keys()
+    for article in articles:
+
+        # TODO At the moment, no identifiers are extracted. This is a patch meanwhile.
+        article_id = generate_uid((article.title,))
+        article_mapping = {
+            "article_id": article_id,
+            "title": article.title,
+            "authors": ", ".join(article.authors),
+            "abstract": "\n".join(article.abstract),
+        }
+        article_mappings.append(article_mapping)
+
+        swapped = ((text, section) for section, text in article.section_paragraphs)
+        for ppos, (doc, section) in enumerate(nlp.pipe(swapped, as_tuples=True)):
+            for spos, sent in enumerate(doc.sents):
+                sentence_mapping = {
+                    "section_name": section,
+                    "text": sent.text,
+                    "article_id": article_id,
+                    "paragraph_pos_in_article": ppos,
+                    "sentence_pos_in_paragraph": spos,
+                }
+                sentence_mappings.append(sentence_mapping)
+
+    # Persistence.
+
+    article_keys = ["article_id", "title", "authors", "abstract"]
     article_fields = ", ".join(article_keys)
     article_binds = f":{', :'.join(article_keys)}"
+    article_query = sqlalchemy.text(
+        f"INSERT INTO articles({article_fields}) VALUES({article_binds})"
+    )
 
     with engine.begin() as con:
-        query = sqlalchemy.text(
-            f"INSERT INTO articles({article_fields}) VALUES({article_binds})"
-        )
-        con.execute(query, article_mapping)
-
-    # Sentence table.
-
-    sentence_mappings = []
-    swapped = ((text, section) for section, text in article.section_paragraphs)
-    nlp = load_spacy_model("en_core_sci_lg", disable=["ner"])
-    for pposition, (document, section) in enumerate(nlp.pipe(swapped, as_tuples=True)):
-        for sposition, sentence in enumerate(document.sents):
-            sentence_mapping = {
-                "section_name": section,
-                "text": sentence.text,
-                "article_id": article_id,
-                "paragraph_pos_in_article": pposition,
-                "sentence_pos_in_paragraph": sposition,
-            }
-            sentence_mappings.append(sentence_mapping)
+        con.execute(article_query, *article_mappings)
 
     sentences_keys = [
         "section_name",
@@ -150,15 +147,9 @@
     ]
     sentences_fields = ", ".join(sentences_keys)
     sentences_binds = f":{', :'.join(sentences_keys)}"
+    sentence_query = sqlalchemy.text(
+        f"INSERT INTO sentences({sentences_fields}) VALUES({sentences_binds})"
+    )
 
     with engine.begin() as con:
-        for sentence_mapping in sentence_mappings:
-            query = sqlalchemy.text(
-                f"INSERT INTO sentences({sentences_fields}) VALUES({sentences_binds})"
-            )
-            con.execute(query, sentence_mapping)
-=======
-    with engine.connect() as con:
-        query = sqlalchemy.text("INSERT INTO articles(title) VALUES(:title)")
-        con.execute(query, *titles)
->>>>>>> a001119c
+        con.execute(sentence_query, *sentence_mappings)