# Blue Brain Search is a text mining toolbox focused on scientific use cases.
#
# Copyright (C) 2020  Blue Brain Project, EPFL.
#
# This program is free software: you can redistribute it and/or modify
# it under the terms of the GNU Lesser General Public License as published by
# the Free Software Foundation, either version 3 of the License, or
# (at your option) any later version.
#
# This program is distributed in the hope that it will be useful,
# but WITHOUT ANY WARRANTY; without even the implied warranty of
# MERCHANTABILITY or FITNESS FOR A PARTICULAR PURPOSE.  See the
# GNU Lesser General Public License for more details.
#
# You should have received a copy of the GNU Lesser General Public License
# along with this program. If not, see <https://www.gnu.org/licenses/>.
"""Adding articles to the database."""
from __future__ import annotations

import argparse
import logging
from pathlib import Path
from typing import Any, Iterable, Optional

import tqdm
from elasticsearch.helpers import bulk

from bluesearch.database.article import Article
from bluesearch.k8s.connect import connect
<<<<<<< HEAD

=======
>>>>>>> 503fdf32

logger = logging.getLogger(__name__)


def init_parser(parser: argparse.ArgumentParser) -> argparse.ArgumentParser:
    """Initialise the argument parser for the add subcommand.

    Parameters
    ----------
    parser
        The argument parser to initialise.

    Returns
    -------
    argparse.ArgumentParser
        The initialised argument parser. The same object as the `parser`
        argument.
    """
    parser.description = "Add entries to a database. \
        ENV variables are used to configure the database connection.\
        ES_URL and ES_PASS are required."

    parser.add_argument(
        "parsed_path",
        type=Path,
        help="Path to a parsed file or to a directory of parsed files.",
    )
    parser.add_argument(
        "--articles-index-name",
        type=str,
        default="articles",
        help="Desired name of the index holding articles.",
    )
    parser.add_argument(
        "--paragraphs-index-name",
        type=str,
        default="paragraphs",
        help="Desired name of the index holding paragraphs.",
    )
    return parser


def bulk_articles(
    inputs: Iterable[Path],
    index: str,
    progress: Optional[tqdm.std.tqdm] = None,
) -> Iterable[dict[str, Any]]:
    """Yield an article mapping as a document to upload to Elasticsearch.

    Parameters
    ----------
    inputs
        Paths to the parsed files.
    progress
        Progress bar to update.

    Yields
    ------
    dict[str, Any]
        A document to upload to Elasticsearch.
    """
    for inp in inputs:
        serialized = inp.read_text("utf-8")
        article = Article.from_json(serialized)
        doc = {
            "_index": index,
            "_id": article.uid,
            "_source": {
                "article_id": article.uid,
                "authors": article.authors,
                "title": article.title,
                "abstract": article.abstract,
                "pubmed_id": article.pubmed_id,
                "pmc_id": article.pmc_id,
                "doi": article.doi,
            },
        }
        if progress:
            progress.update(1)
        yield doc


def bulk_paragraphs(
    inputs: Iterable[Path],
    index: str,
    progress: Optional[tqdm.std.tqdm] = None,
) -> Iterable[dict[str, Any]]:
    """Yield a paragraph mapping as a document to upload to Elasticsearch.

    Parameters
    ----------
    paragraph_mappings
        The mappings of the paragraphs to upload.
    progress
        Progress bar to update.

    Yields
    ------
    dict[str, Any]
        A document to upload to Elasticsearch.
    """
    for inp in inputs:
        serialized = inp.read_text("utf-8")
        article = Article.from_json(serialized)
        for ppos, (section, text) in enumerate(article.section_paragraphs):
            doc = {
                "_index": index,
                "_source": {
                    "article_id": article.uid,
                    "section_name": section,
                    "text": text,
                    "paragraph_id": ppos,
                },
            }
            if progress:
                progress.update(1)
            yield doc


def run(
    parsed_path: Path,
    articles_index_name: str,
    paragraphs_index_name: str,
) -> int:
    """Add an entry to the database.

    Parameter description and potential defaults are documented inside of the
    `get_parser` function.
    """
    inputs: Iterable[Path]
    if parsed_path.is_file():
        inputs = [parsed_path]
    elif parsed_path.is_dir():
        inputs = sorted(parsed_path.glob("*.json"))
    else:
        raise ValueError(
            "Argument 'parsed_path' should be a path to an existing file or directory!"
        )

    if len(inputs) == 0:
        raise ValueError(f"No articles found at '{parsed_path}'!")

    # Creating a client
    client = connect()
    logger.info("Uploading articles to the {articles_index_name} index...")
    progress = tqdm.tqdm(desc="Uploading articles", total=len(inputs), unit="articles")
    resp = bulk(client, bulk_articles(inputs, articles_index_name, progress))
    logger.info(f"Uploaded {resp[0]} articles.")

    if resp[0] == 0:
        raise ValueError(f"No articles were loaded to ES from '{parsed_path}'!")

    logger.info("Uploading articles to the {paragraphs_index_name} index...")
    progress = tqdm.tqdm(
        desc="Uploading paragraphs", total=len(inputs), unit="articles"
    )
    resp = bulk(client, bulk_paragraphs(inputs, paragraphs_index_name, progress))
    logger.info(f"Uploaded {resp[0]} paragraphs.")

    if resp[0] == 0:
        raise ValueError(f"No paragraphs were loaded to ES from '{parsed_path}'!")

    logger.info("Adding done")
    return 0<|MERGE_RESOLUTION|>--- conflicted
+++ resolved
@@ -27,10 +27,7 @@
 
 from bluesearch.database.article import Article
 from bluesearch.k8s.connect import connect
-<<<<<<< HEAD
 
-=======
->>>>>>> 503fdf32
 
 logger = logging.getLogger(__name__)
 
