--- conflicted
+++ resolved
@@ -77,17 +77,15 @@
             init_parser=topic_extract.init_parser,
             run=topic_extract.run,
         ),
-<<<<<<< HEAD
+        "topic-filter": Cmd(
+            help="Filter articles containing relevant topics.",
+            init_parser=topic_filter.init_parser,
+            run=topic_filter.run,
+        ),
         "parse-mesh-rdf": Cmd(
             help="Parse a MeSH RDF file to extract the topic tree structure.",
             init_parser=parse_mesh_rdf.init_parser,
             run=parse_mesh_rdf.run,
-=======
-        "topic-filter": Cmd(
-            help="Filter articles containing relevant topics.",
-            init_parser=topic_filter.init_parser,
-            run=topic_filter.run,
->>>>>>> 04c51562
         ),
     }
 
