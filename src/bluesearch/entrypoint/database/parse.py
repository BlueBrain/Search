--- conflicted
+++ resolved
@@ -27,13 +27,8 @@
     Article,
     ArticleParser,
     CORD19ArticleParser,
-<<<<<<< HEAD
-    PubMedXML,
-    PubmedXMLParser,
-=======
     PMCXMLParser,
     PubMedXMLParser,
->>>>>>> 431c9b3b
 )
 
 
@@ -45,11 +40,7 @@
     parser.add_argument(
         "input_type",
         type=str,
-<<<<<<< HEAD
         choices=("cord19-json", "pmc-xml", "pubmed-xml", "pubmed-xml-set"),
-=======
-        choices=("cord19-json", "pmc-xml", "pubmed-xml"),
->>>>>>> 431c9b3b
         help="""
         Format of the input. If parsing several articles, all articles
         must have same format.
@@ -82,15 +73,15 @@
             yield CORD19ArticleParser(data)
 
     elif input_type == "pmc-xml":
-        yield PubmedXMLParser(input_path)
+        yield PMCXMLParser(input_path)
 
     elif input_type == "pubmed-xml":
-        yield PubMedXML(input_path)
+        yield PubMedXMLParser(input_path)
 
     elif input_type == "pubmed-xml-set":
         articles = ElementTree.parse(str(input_path))
         for article in articles.iter("PubmedArticle"):
-            yield PubMedXML(article)
+            yield PubMedXMLParser(article)
 
     else:
         raise ValueError(f"Unsupported input type '{input_type}'!")
@@ -121,20 +112,7 @@
 
     for input_path in inputs:
         try:
-<<<<<<< HEAD
             parsers = iter_parsers(input_type, input_path)
-=======
-            parser_inst: ArticleParser
-            if article_type == "cord19-json":
-                with inp.open() as f_inp:
-                    parser_inst = CORD19ArticleParser(json.load(f_inp))
-            elif article_type == "pmc-xml":
-                parser_inst = PMCXMLParser(inp)
-            elif article_type == "pubmed-xml":
-                parser_inst = PubMedXMLParser(inp)
-            else:
-                raise ValueError(f"Unsupported article type {article_type}")
->>>>>>> 431c9b3b
 
             for parser in parsers:
                 article = Article.parse(parser)
