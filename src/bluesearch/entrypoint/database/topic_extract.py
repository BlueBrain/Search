--- conflicted
+++ resolved
@@ -121,8 +121,11 @@
     Parameter description and potential defaults are documented inside of the
     `get_parser` function.
     """
+    import datetime
+
     from defusedxml import ElementTree
 
+    import bluesearch
     from bluesearch.database.topic import (
         extract_article_topics_for_pubmed_article,
         extract_article_topics_from_medrxiv_article,
@@ -154,30 +157,26 @@
             logger.info(f"Processing {path}")
             topic_info = TopicInfo(source=article_source, path=path.resolve())
             journal_topics = get_topics_for_pmc_article(path)
-<<<<<<< HEAD
             if journal_topics:
                 topic_info.add_journal_topics("MeSH", journal_topics)
             all_results.append(topic_info.json())
     elif article_source == ArticleSource.PUBMED:
-=======
-            all_results.append(
-                {
-                    "source": "pmc",
-                    "path": str(path.resolve()),
-                    "topics": {
-                        "journal": {
-                            "MeSH": journal_topics,
-                        },
-                    },
-                    "metadata": {
-                        "created-date": datetime.datetime.now().strftime(
-                            "%Y-%m-%d %H:%M:%S"
-                        ),
-                        "bbs-version": bluesearch.version.__version__,
-                    },
-                }
-            )
-
+        for path in inputs:
+            logger.info(f"Processing {path}")
+            articles = ElementTree.parse(input_path)
+            for i, article in enumerate(articles.iter("PubmedArticle")):
+                topic_info = TopicInfo(
+                    source=article_source,
+                    path=path.resolve(),
+                    element_in_file=i,
+                )
+                article_topics = extract_article_topics_for_pubmed_article(article)
+                journal_topics = extract_journal_topics_for_pubmed_article(article)
+                if article_topics:
+                    topic_info.add_article_topics("MeSH", article_topics)
+                if journal_topics:
+                    topic_info.add_journal_topics("MeSH", journal_topics)
+                all_results.append(topic_info.json())
     elif source == "arxiv":
         all_results = [
             {
@@ -221,25 +220,6 @@
             )
 
         pass
-
-    elif source == "pubmed":
->>>>>>> ff190b8a
-        for path in inputs:
-            logger.info(f"Processing {path}")
-            articles = ElementTree.parse(input_path)
-            for i, article in enumerate(articles.iter("PubmedArticle")):
-                topic_info = TopicInfo(
-                    source=article_source,
-                    path=path.resolve(),
-                    element_in_file=i,
-                )
-                article_topics = extract_article_topics_for_pubmed_article(article)
-                journal_topics = extract_journal_topics_for_pubmed_article(article)
-                if article_topics:
-                    topic_info.add_article_topics("MeSH", article_topics)
-                if journal_topics:
-                    topic_info.add_journal_topics("MeSH", journal_topics)
-                all_results.append(topic_info.json())
     else:
         logger.error(f"The source type {source!r} is not implemented yet")
         return 1
