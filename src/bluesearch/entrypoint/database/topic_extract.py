# Blue Brain Search is a text mining toolbox focused on scientific use cases.
#
# Copyright (C) 2020  Blue Brain Project, EPFL.
#
# This program is free software: you can redistribute it and/or modify
# it under the terms of the GNU Lesser General Public License as published by
# the Free Software Foundation, either version 3 of the License, or
# (at your option) any later version.
#
# This program is distributed in the hope that it will be useful,
# but WITHOUT ANY WARRANTY; without even the implied warranty of
# MERCHANTABILITY or FITNESS FOR A PARTICULAR PURPOSE.  See the
# GNU Lesser General Public License for more details.
#
# You should have received a copy of the GNU Lesser General Public License
# along with this program. If not, see <https://www.gnu.org/licenses/>.
"""Extract topic of articles."""
from __future__ import annotations

import argparse
import datetime
import logging
from pathlib import Path
from typing import Any

logger = logging.getLogger(__name__)


def init_parser(parser: argparse.ArgumentParser) -> argparse.ArgumentParser:
    """Initialise the argument parser for the add subcommand.

    Parameters
    ----------
    parser
        The argument parser to initialise.

    Returns
    -------
    argparse.ArgumentParser
        The initialised argument parser. The same object as the `parser`
        argument.
    """
    parser.description = "Extract topic of articles."

    parser.add_argument(
        "source",
        type=str,
        choices=(
            "arxiv",
            "biorxiv",
            "medrxiv",
            "pmc",
            "pubmed",
        ),
        help="""
        Format of the input.
        If extracting topic of several articles, all articles must have the same format.
        """,
    )
    parser.add_argument(
        "input_path",
        type=Path,
        help="""
        Path to a file or directory. If a directory, topic will be extracted for
        all articles inside the directory.
        """,
    )
    parser.add_argument(
        "output_file",
        type=Path,
        help="""
        Path to the file where the topic information will be written.
        If it does not exist yet, the file is created.
        """,
    )
    parser.add_argument(
        "-m",
        "--match-filename",
        type=str,
        help="""
        Extract topic only of articles with a name matching the given regular
        expression. Ignored when 'input_path' is a path to a file.
        """,
    )
    parser.add_argument(
        "-R",
        "--recursive",
        action="store_true",
        help="""
        Find articles recursively.
        """,
    )
    parser.add_argument(
        "-o",
        "--overwrite",
        action="store_true",
        help="""
        If output_file exists and overwrite is true, the output file is overwritten.
        Otherwise, the topic extraction results are going
        to be appended to the `output_file`.
        """,
    )
    parser.add_argument(
        "-n",
        "--dry-run",
        action="store_true",
        help="""
        Display files to parse without parsing them.
        Especially useful when using '--match-filename' and / or '--recursive'.
        """,
    )
    return parser


def run(
    *,
    source: str,
    input_path: Path,
    output_file: Path,
    match_filename: str | None,
    recursive: bool,
    overwrite: bool,
    dry_run: bool,
) -> int:
    """Extract topic of articles.

    Parameter description and potential defaults are documented inside of the
    `get_parser` function.
    """
    from defusedxml import ElementTree

    import bluesearch
    from bluesearch.database.topic import (
<<<<<<< HEAD
        get_topics_for_arxiv_articles,
=======
        extract_article_topics_for_pubmed_article,
        extract_journal_topics_for_pubmed_article,
>>>>>>> 195aebe6
        get_topics_for_pmc_article,
    )
    from bluesearch.utils import JSONL, find_files

    try:
        inputs = find_files(input_path, recursive, match_filename)
    except ValueError:
        logger.error(
            "Argument 'input_path' should be a path "
            "to an existing file or directory!"
        )
        return 1

    if dry_run:
        # Inputs are already sorted.
        print(*inputs, sep="\n")
        return 0

    all_results: list[dict[str, Any]] = []

    if source == "pmc":
        for path in inputs:
            logger.info(f"Processing {path}")
            journal_topics = get_topics_for_pmc_article(path)
            all_results.append(
                {
                    "source": "pmc",
                    "path": str(path.resolve()),
                    "topics": {
                        "journal": {
                            "MeSH": journal_topics,
                        },
                    },
                    "metadata": {
                        "created-date": datetime.datetime.now().strftime(
                            "%Y-%m-%d %H:%M:%S"
                        ),
                        "bbs-version": bluesearch.version.__version__,
                    },
                }
            )
<<<<<<< HEAD
    elif source == "arxiv":
        all_results = [
            {
                "source": "arxiv",
                "path": str(path.resolve()),
                "topics": {
                    "journal": {
                        "arXiv": article_topics,
                    },
                },
                "metadata": {
                    "created-date": datetime.datetime.now().strftime(
                        "%Y-%m-%d %H:%M:%S"
                    ),
                    "bbs-version": bluesearch.version.__version__,
                },
            }
            for path, article_topics in get_topics_for_arxiv_articles(inputs).items()
        ]
=======
    elif source == "pubmed":
        for path in inputs:
            logger.info(f"Processing {path}")
            articles = ElementTree.parse(input_path)
            for i, article in enumerate(articles.iter("PubmedArticle")):
                article_topics = extract_article_topics_for_pubmed_article(article)
                journal_topics = extract_journal_topics_for_pubmed_article(article)
                all_results.append(
                    {
                        "source": "pubmed",
                        "path": str(path.resolve()),
                        "topics": {
                            "journal": {
                                "MeSH": journal_topics,
                            },
                            "article": {
                                "MeSH": article_topics,
                            },
                        },
                        "metadata": {
                            "created-date": datetime.datetime.now().strftime(
                                "%Y-%m-%d %H:%M:%S"
                            ),
                            "bbs-version": bluesearch.version.__version__,
                            "element_in_file": i,
                        },
                    }
                )
>>>>>>> 195aebe6
    else:
        logger.error(f"The source type {source!r} is not implemented yet")
        return 1

    JSONL.dump_jsonl(all_results, output_file, overwrite)

    return 0<|MERGE_RESOLUTION|>--- conflicted
+++ resolved
@@ -131,12 +131,9 @@
 
     import bluesearch
     from bluesearch.database.topic import (
-<<<<<<< HEAD
-        get_topics_for_arxiv_articles,
-=======
         extract_article_topics_for_pubmed_article,
         extract_journal_topics_for_pubmed_article,
->>>>>>> 195aebe6
+        get_topics_for_arxiv_articles,
         get_topics_for_pmc_article,
     )
     from bluesearch.utils import JSONL, find_files
@@ -178,7 +175,6 @@
                     },
                 }
             )
-<<<<<<< HEAD
     elif source == "arxiv":
         all_results = [
             {
@@ -198,7 +194,6 @@
             }
             for path, article_topics in get_topics_for_arxiv_articles(inputs).items()
         ]
-=======
     elif source == "pubmed":
         for path in inputs:
             logger.info(f"Processing {path}")
@@ -227,7 +222,6 @@
                         },
                     }
                 )
->>>>>>> 195aebe6
     else:
         logger.error(f"The source type {source!r} is not implemented yet")
         return 1
