# Blue Brain Search is a text mining toolbox focused on scientific use cases.
#
# Copyright (C) 2020  Blue Brain Project, EPFL.
#
# This program is free software: you can redistribute it and/or modify
# it under the terms of the GNU Lesser General Public License as published by
# the Free Software Foundation, either version 3 of the License, or
# (at your option) any later version.
#
# This program is distributed in the hope that it will be useful,
# but WITHOUT ANY WARRANTY; without even the implied warranty of
# MERCHANTABILITY or FITNESS FOR A PARTICULAR PURPOSE.  See the
# GNU Lesser General Public License for more details.
#
# You should have received a copy of the GNU Lesser General Public License
# along with this program. If not, see <https://www.gnu.org/licenses/>.
"""Perform Name Entity Recognition (NER) on paragraphs."""
from __future__ import annotations

import logging
import os
<<<<<<< HEAD
import time
from datetime import datetime
from multiprocessing import Pool
=======
from datetime import datetime
>>>>>>> 348c11b1
from typing import Any

import elasticsearch
import numpy as np
import pandas as pd
import requests
import tqdm
from dotenv import load_dotenv
from elasticsearch.helpers import scan
<<<<<<< HEAD

from bluesearch.k8s import connect
=======
>>>>>>> 348c11b1

load_dotenv()

logger = logging.getLogger(__name__)


def run(
    client: elasticsearch.Elasticsearch,
    version: str,
    index: str = "paragraphs",
    ner_method: str = "ml",
    force: bool = False,
    n_threads: int = 4,
    run_async: bool = True,
) -> None:
    """Run the NER pipeline on the paragraphs in the database.

    Parameters
    ----------
    client
        Elasticsearch client.
    index
        Name of the ES index.
    ner_method
        Method to use to perform NER.
    force
        If True, force the NER to be performed even in all paragraphs.
    """
    # get NER method function and url
    if ner_method == "ml":
        url = os.environ["BENTOML_NER_ML_URL"]
    elif ner_method == "ruler":
        url = os.environ["BENTOML_NER_RULER_URL"]
    else:
        raise ValueError("The ner_method should be either 'ml' or 'ruler'.")

    # get paragraphs without NER unless force is True
    if force:
        query: dict[str, Any] = {"match_all": {}}
    else:
        query = {"bool": {"must_not": {"term": {f"ner_{ner_method}_version": version}}}}
    paragraph_count = client.options(request_timeout=30).count(
        index=index, query=query
    )["count"]
    logger.info(
        f"There are {paragraph_count} paragraphs without NER {ner_method} results."
    )

    # performs NER for all the documents
    progress = tqdm.tqdm(
        total=paragraph_count,
        position=0,
        unit=" Paragraphs",
        desc="Updating NER",
    )
    if run_async:
        # start a pool of workers
        pool = Pool(processes=n_threads)
        open_threads = []
        for hit in scan(client, query={"query": query}, index=index, scroll="12h"):
            # add a new thread to the pool
            res = pool.apply_async(
                reu_ner_model_remote,
                args=(
                    hit,
                    url,
                    ner_method,
                    index,
                    version,
                ),
            )
            open_threads.append(res)
            progress.update(1)
            # check if any thread is done
            open_threads = [thr for thr in open_threads if not thr.ready()]
            # wait if too many threads are running
            while len(open_threads) > n_threads:
                time.sleep(0.1)
                open_threads = [thr for thr in open_threads if not thr.ready()]
        # wait for all threads to finish
        pool.close()
        pool.join()
    else:
        for hit in scan(client, query={"query": query}, index=index, scroll="12h"):
            reu_ner_model_remote(
                hit,
                url,
                ner_method,
                index,
                version,
            )
            progress.update(1)

    progress.close()


def reu_ner_model_remote(
    hit: dict[str, Any],
    url: str,
    ner_method: str,
    index: str,
    version: str,
) -> None:
    """Perform NER on a paragraph using a remote server."""
    client = connect.connect()

    url = "http://" + url + "/predict"

    response = requests.post(
        url,
        headers={"accept": "application/json", "Content-Type": "text/plain"},
        data=hit["_source"]["text"].encode("utf-8"),
    )

    if not response.status_code == 200:
        raise ValueError("Error in the request")

    results = response.json()
    out = []
    if results:
        for res in results:
            row = {}
            row["entity_type"] = res["entity_group"]
            row["entity"] = res["word"]
            row["start"] = res["start"]
            row["end"] = res["end"]
            row["score"] = 0 if ner_method == "ruler" else res["score"]
            row["source"] = ner_method
            out.append(row)
    else:
        # if no entity is found, return an empty row,
        # necessary for ES to find the field in the document
        row = {}
        row["entity_type"] = "Empty"
        row["entity"] = ""
        row["start"] = 0
        row["end"] = 0
        row["score"] = 0
        row["source"] = ner_method
        out.append(row)

    # update the NER field in the document
    client.update(index=index, doc={f"ner_{ner_method}_json_v2": out}, id=hit["_id"])
    # update the version of the NER
    client.update(
        index=index, doc={f"ner_{ner_method}_version": version}, id=hit["_id"]
    )


def handle_conflicts(results_paragraph: list[dict]) -> list[dict]:
    """Handle conflicts between the NER pipeline and the entity ruler."""
    # if there is only one entity, it will be kept
    if len(results_paragraph) <= 1:
        return results_paragraph

    temp = sorted(
        results_paragraph,
        key=lambda x: (-(x["end"] - x["start"]), x["source"]),
    )

    results_cleaned: list[dict] = []

    array = np.zeros(max([x["end"] for x in temp]))
    for res in temp:
        add_one = 1 if res["word"][0] == " " else 0
        sub_one = 1 if res["word"][-1] == " " else 0
        if len(results_cleaned) == 0:
            results_cleaned.append(res)
            array[res["start"] + add_one : res["end"] - sub_one] = 1
        else:
            if array[res["start"] + add_one : res["end"] - sub_one].sum() == 0:
                results_cleaned.append(res)
                array[res["start"] + add_one : res["end"] - sub_one] = 1

    results_cleaned.sort(key=lambda x: x["start"])
    return results_cleaned


def retrieve_csv(
    client: elasticsearch.Elasticsearch,
    index: str = "paragraphs",
    ner_method: str = "both",
    output_path: str = "./",
) -> None:
    """Retrieve the NER results from the database and save them in a csv file.

    Parameters
    ----------
    client
        Elasticsearch client.
    index
        Name of the ES index.
    ner_method
        Method to use to perform NER.
    output_path
        Path where one wants to save the csv file.
    """
    now = datetime.now().strftime("%d_%m_%Y_%H_%M")

    if ner_method == "both":
        query: dict[str, dict[str, Any]] = {
            "bool": {
                "filter": [
                    {"exists": {"field": "ner_ml_json_v2"}},
                    {"exists": {"field": "ner_ruler_json_v2"}},
                ]
            }
        }
    elif ner_method in ["ml", "ruler"]:
        query = {"exists": {"field": f"ner_{ner_method}_json_v2"}}
    else:
        raise ValueError("The ner_method should be either 'ml', 'ruler' or 'both'.")

    paragraph_count = client.count(index=index, query=query)["count"]
    logger.info(
        f"There are {paragraph_count} paragraphs with NER {ner_method} results."
    )

    progress = tqdm.tqdm(
        total=paragraph_count,
        position=0,
        unit=" Paragraphs",
        desc="Retrieving NER",
    )
    results = []
    for hit in scan(client, query={"query": query}, index=index, scroll="12h"):
        if ner_method == "both":
            results_paragraph = [
                *hit["_source"]["ner_ml_json_v2"],
                *hit["_source"]["ner_ruler_json_v2"],
            ]
            results_paragraph = handle_conflicts(results_paragraph)
        else:
            results_paragraph = hit["_source"][f"ner_{ner_method}_json_v2"]

        for res in results_paragraph:
            row = {}
            row["entity_type"] = res["entity_type"]
            row["entity"] = res["entity"]
            row["start"] = res["start"]
            row["end"] = res["end"]
            row["source"] = res["source"]
            row["paragraph_id"] = hit["_id"]
            row["article_id"] = hit["_source"]["article_id"]
            results.append(row)

        progress.update(1)
        logger.info(f"Retrieved NER for paragraph {hit['_id']}, progress: {progress.n}")

    progress.close()

    df = pd.DataFrame(results)
    df.to_csv(f"{output_path}/ner_es_results{ner_method}_{now}.csv", index=False)


if __name__ == "__main__":
    logging.basicConfig(format="%(levelname)s:%(message)s", level=logging.WARNING)
    client = connect.connect()
    run(client, version="v2")<|MERGE_RESOLUTION|>--- conflicted
+++ resolved
@@ -19,13 +19,9 @@
 
 import logging
 import os
-<<<<<<< HEAD
 import time
 from datetime import datetime
 from multiprocessing import Pool
-=======
-from datetime import datetime
->>>>>>> 348c11b1
 from typing import Any
 
 import elasticsearch
@@ -35,11 +31,8 @@
 import tqdm
 from dotenv import load_dotenv
 from elasticsearch.helpers import scan
-<<<<<<< HEAD
 
 from bluesearch.k8s import connect
-=======
->>>>>>> 348c11b1
 
 load_dotenv()
 
