--- conflicted
+++ resolved
@@ -185,24 +185,6 @@
     for article_id in set(metadata_df[metadata_df.index.notna()].index.to_list()):
         for sec_ix in range(test_parameters["n_sections_per_article"]):
             for ent_ix in range(test_parameters["n_entities_per_section"]):
-<<<<<<< HEAD
-                s = {
-                    "entity": f"entity_{ent_ix}",
-                    "entity_type": entity_types[ent_ix],
-                    "property": None,
-                    "property_value": None,
-                    "property_type": None,
-                    "property_value_type": None,
-                    "paper_id": f"{article_id}:whatever:{sec_ix}",
-                    "start_char": ent_ix,
-                    "end_char": ent_ix + 1,
-                    "article_id": article_id,
-                    "paragraph_pos_in_article": sec_ix,
-                    # from data/mining/request/ee_models_library.csv
-                    "mining_model": "data_and_models/models/ner_er/model1",
-                }
-                temp_m.append(pd.Series(s))
-=======
                 s = pd.Series(
                     {
                         "entity": f"entity_{ent_ix}",
@@ -217,11 +199,10 @@
                         "article_id": article_id,
                         "paragraph_pos_in_article": sec_ix,
                         # from data/mining/request/ee_models_library.csv
-                        "mining_model": "en_ner_craft_md",
+                        "mining_model": "data_and_models/models/ner_er/model1",
                     }
                 )
                 temp_m.append(s)
->>>>>>> e34295b1
 
     mining_content = pd.DataFrame(temp_m)
     mining_content.index.name = "entity_id"
