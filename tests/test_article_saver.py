--- conflicted
+++ resolved
@@ -7,9 +7,6 @@
 
 class TestArticleSaver:
 
-<<<<<<< HEAD
-    def test_article_saver(self, fake_sqlalchemy_engine):
-=======
     def test_adding_removing(self):
         article_saver = ArticleSaver(connection=None)
 
@@ -49,7 +46,6 @@
             assert not article_saver.has_paragraph(article_id, paragraph_id)
 
     def test_summaries(self, fake_db_cursor, fake_sqlalchemy_engine, tmpdir):
->>>>>>> 74805843
         """Test that article_saver is good. """
 
         article_saver = ArticleSaver(connection=fake_sqlalchemy_engine)
@@ -70,18 +66,6 @@
             article_saver.add_paragraph(article_id, paragraph_id)
 
         # For the last article extract all its paragraphs
-<<<<<<< HEAD
-        article_saver.saved_articles[article_id,
-                                     all_articles_paragraphs_id[article_id][0]] = SAVING_OPTIONS['article']
-        n_paragraphs_full_article = len(all_paragraphs)
-
-        # Check that the retrieving of the different text is working
-        article_saver.retrieve_text()
-        assert isinstance(article_saver.df_chosen_texts, pd.DataFrame)
-        assert article_saver.df_chosen_texts.columns.to_list() == \
-               ['article_id', 'section_name', 'paragraph_pos_in_article', 'text']
-        assert len(article_saver.df_chosen_texts) == len(all_articles_paragraphs_id) + n_paragraphs_full_article - 1
-=======
         article_saver.add_article(article_id)
         n_paragraphs_full_article = len(all_paragraphs_id)
 
@@ -94,39 +78,12 @@
         # Cached chosen texts
         df_chosen_texts_cached = article_saver.get_chosen_texts()
         assert len(df_chosen_texts) == len(df_chosen_texts_cached)
->>>>>>> 74805843
 
         # Check summary table
         summary_table = article_saver.summary_table()
         assert isinstance(summary_table, pd.DataFrame)
 
-<<<<<<< HEAD
-        ARTICLE_ID = 1
-        # Check that the cleaning part is working
-        # Only 'Do not take this article option'
-        for i in range(2):
-            article_saver.saved_articles[(ARTICLE_ID, i)] = SAVING_OPTIONS['nothing']
-
-        all_articles = article_saver.saved_articles.keys()
-        article_saver.retrieve_text()
-        for i in range(2):
-            assert (ARTICLE_ID, i) in all_articles
-            assert article_saver.df_chosen_texts.loc[(article_saver.df_chosen_texts.article_id == ARTICLE_ID) &
-                                                     (article_saver.df_chosen_texts.paragraph_pos_in_article == i)].empty
-
-        # 'Do not take this article option' and 'Extract the paragraph' options
-        ARTICLE_ID = 3
-        for i in range(0, 2):
-            article_saver.saved_articles[(ARTICLE_ID, i)] = SAVING_OPTIONS['paragraph']
-        all_articles = article_saver.saved_articles.keys()
-        article_saver.retrieve_text()
-        for i in range(0, 2):
-            assert (ARTICLE_ID, i) in all_articles
-            assert not article_saver.df_chosen_texts.loc[(article_saver.df_chosen_texts.article_id == ARTICLE_ID) &
-                                                         (article_saver.df_chosen_texts.paragraph_pos_in_article == i)].empty
-=======
         # PDF report - probably can't do this on Travis...
         # assert len(tmpdir.listdir()) == 0
         # article_saver.pdf_report(tmpdir)
-        # assert len(tmpdir.listdir()) == 1
->>>>>>> 74805843
+        # assert len(tmpdir.listdir()) == 1