"""Testing the create_database entrypoint."""
import pathlib
from unittest.mock import Mock

import pytest

from bbsearch.entrypoint.create_database import run_create_database


@pytest.mark.parametrize(
    (
        "cord_data_path",
        "db_type",
        "db_url",
        "sqlite_exists",
        "log_file",
        "only_mark_bad_sentences",
    ),
    [
        (
            "data_1",
            "mysql",
            "my_server.ch/my_database",
            False,
            "folder_1/a.log",
            True,
        ),
        ("data_2", "sqlite", "database.db", False, "folder_2/b.log", False),
        ("data_3", "sqlite", "database.db", True, "folder_2/b.log", False),
        ("data_4", "wrong", "no_database_here", False, "folder_3/c.log", False),
    ],
)
def test_send_through(
    monkeypatch,
    tmpdir,
    cord_data_path,
    db_type,
    db_url,
    sqlite_exists,
    log_file,
    only_mark_bad_sentences,
):
    # Preparations
    tmpdir = pathlib.Path(str(tmpdir))
    log_file = tmpdir / log_file
    log_file.parent.mkdir()

    # Patching
    fake_getpass = Mock()
    fake_getpass.getpass.return_value = "whatever"
    fake_sqlalchemy = Mock()
    fake_database_creation = Mock()
    fake_mark_bad_sentences = Mock()

    if db_type == "sqlite":
        db_url = tmpdir / db_url
        if sqlite_exists:
            db_url.touch()

    monkeypatch.setattr("builtins.input", Mock())
    monkeypatch.setattr("bbsearch.entrypoint.create_database.getpass", fake_getpass)
    monkeypatch.setattr(
        "bbsearch.entrypoint.create_database.sqlalchemy", fake_sqlalchemy
    )
    monkeypatch.setattr(
        "bbsearch.database.CORD19DatabaseCreation", fake_database_creation
    )
    monkeypatch.setattr("bbsearch.database.mark_bad_sentences", fake_mark_bad_sentences)

    argv = [
        f"--cord-data-path={cord_data_path}",
        f"--db-type={db_type}",
<<<<<<< HEAD
        f"--db-url={db_url}",
        f"--log-dir={log_dir}",
        f"--log-name={log_name}",
=======
        f"--database-url={database_url}",
        f"--log-file={log_file}",
>>>>>>> 74e9185e
    ]

    if only_mark_bad_sentences:
        argv.append("--only-mark-bad-sentences")

    if db_type in {"mysql", "sqlite"}:
        run_create_database(argv)
    else:
        with pytest.raises(SystemExit):
            run_create_database(argv)

        return

    # Checks
    if only_mark_bad_sentences:
        fake_database_creation.assert_not_called()

    else:
        fake_database_creation.assert_called_once()

        args, kwargs = fake_database_creation.call_args

        assert kwargs["data_path"] == cord_data_path
        assert kwargs["engine"] == fake_sqlalchemy.create_engine.return_value

    fake_mark_bad_sentences.assert_called_once()<|MERGE_RESOLUTION|>--- conflicted
+++ resolved
@@ -70,14 +70,8 @@
     argv = [
         f"--cord-data-path={cord_data_path}",
         f"--db-type={db_type}",
-<<<<<<< HEAD
         f"--db-url={db_url}",
-        f"--log-dir={log_dir}",
-        f"--log-name={log_name}",
-=======
-        f"--database-url={database_url}",
         f"--log-file={log_file}",
->>>>>>> 74e9185e
     ]
 
     if only_mark_bad_sentences:
