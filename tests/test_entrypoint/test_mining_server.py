"""Collection of tests focused on the `mining_server`."""

# Blue Brain Search is a text mining toolbox focused on scientific use cases.
#
# Copyright (C) 2020  Blue Brain Project, EPFL.
#
# This program is free software: you can redistribute it and/or modify
# it under the terms of the GNU Lesser General Public License as published by
# the Free Software Foundation, either version 3 of the License, or
# (at your option) any later version.
#
# This program is distributed in the hope that it will be useful,
# but WITHOUT ANY WARRANTY; without even the implied warranty of
# MERCHANTABILITY or FITNESS FOR A PARTICULAR PURPOSE.  See the
# GNU Lesser General Public License for more details.
#
# You should have received a copy of the GNU Lesser General Public License
# along with this program. If not, see <https://www.gnu.org/licenses/>.

import pathlib
from unittest.mock import Mock

import pandas as pd
import pytest

from bluesearch.entrypoint import get_mining_app


@pytest.mark.parametrize(
    ("db_type", "sqlite_db_exists"),
    (
        ("sqlite", True),
        ("sqlite", False),
        ("mysql", False),
        ("wrong", False),
    ),
)
def test_send_through(tmpdir, monkeypatch, db_type, sqlite_db_exists):
    tmpdir = pathlib.Path(str(tmpdir))
    logfile = tmpdir / "log.txt"
    db_path = tmpdir / "something.db"

    if sqlite_db_exists:
        db_path.parent.mkdir(exist_ok=True, parents=True)
        db_path.touch()

    monkeypatch.setenv("BBS_MINING_LOG_FILE", str(logfile))
    monkeypatch.setenv("BBS_MINING_DB_TYPE", db_type)
    monkeypatch.setenv("BBS_MINING_DB_URL", str(db_path))
    monkeypatch.setenv("BBS_MINING_MYSQL_USER", "some_user")
    monkeypatch.setenv("BBS_MINING_MYSQL_PASSWORD", "some_pwd")
    monkeypatch.setenv("BBS_DATA_AND_MODELS_DIR", "some_path")

    fake_sqlalchemy = Mock()
    fake_load_ee_models_library = Mock()
    fake_load_ee_models_library.return_value = pd.DataFrame(
        columns=["entity_type", "model_id", "model_path", "entity_type_name"]
    )
    fake_mining_server_inst = Mock()
    fake_mining_server_class = Mock(return_value=fake_mining_server_inst)

    monkeypatch.setattr(
        "bluesearch.server.mining_server.MiningServer", fake_mining_server_class
    )
<<<<<<< HEAD
    monkeypatch.setattr(
        "bluesearch.entrypoint.mining_server.sqlalchemy", fake_sqlalchemy
    )
    monkeypatch.setattr("bluesearch.entrypoint.mining_server.DVC", fake_dvc)
=======
    monkeypatch.setattr("bbsearch.entrypoint.mining_server.sqlalchemy", fake_sqlalchemy)
    monkeypatch.setattr(
        "bbsearch.entrypoint.mining_server.load_ee_models_library",
        fake_load_ee_models_library,
    )
>>>>>>> 62b3c4ca

    if db_type not in {"mysql", "sqlite"}:
        with pytest.raises(ValueError):
            get_mining_app()
    else:
        mining_app = get_mining_app()

        fake_mining_server_class.assert_called_once()
        assert mining_app == fake_mining_server_inst

        args, kwargs = fake_mining_server_class.call_args
        assert not args
        assert kwargs["connection"] == fake_sqlalchemy.create_engine.return_value
        assert "ee" in kwargs["models_libs"]
        assert isinstance(kwargs["models_libs"]["ee"], pathlib.Path)<|MERGE_RESOLUTION|>--- conflicted
+++ resolved
@@ -62,18 +62,13 @@
     monkeypatch.setattr(
         "bluesearch.server.mining_server.MiningServer", fake_mining_server_class
     )
-<<<<<<< HEAD
     monkeypatch.setattr(
         "bluesearch.entrypoint.mining_server.sqlalchemy", fake_sqlalchemy
     )
-    monkeypatch.setattr("bluesearch.entrypoint.mining_server.DVC", fake_dvc)
-=======
-    monkeypatch.setattr("bbsearch.entrypoint.mining_server.sqlalchemy", fake_sqlalchemy)
     monkeypatch.setattr(
-        "bbsearch.entrypoint.mining_server.load_ee_models_library",
+        "bluesearch.entrypoint.mining_server.load_ee_models_library",
         fake_load_ee_models_library,
     )
->>>>>>> 62b3c4ca
 
     if db_type not in {"mysql", "sqlite"}:
         with pytest.raises(ValueError):
