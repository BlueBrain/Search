--- conflicted
+++ resolved
@@ -46,12 +46,7 @@
         assert emb_mod.embed.call_count == 1
 
 
-<<<<<<< HEAD
 def test_run_search(fake_sqlalchemy_engine, embeddings_h5_path):
-
-=======
-def test_run_search(fake_db_cnxn, embeddings_h5_path):
->>>>>>> cc7283c8
     model = 'SBERT'
     query_text = 'I want to know everything about the universe.'
     k = 5
@@ -74,11 +69,7 @@
     top_indices, similarities, stats = run_search(embedding_model=emb_mod,
                                                   precomputed_embeddings=precomputed_embeddings,
                                                   indices=indices,
-<<<<<<< HEAD
                                                   connection=fake_sqlalchemy_engine,
-=======
-                                                  connection=fake_db_cnxn,
->>>>>>> cc7283c8
                                                   query_text=query_text,
                                                   deprioritize_text=None,
                                                   deprioritize_strength=deprioritized_strength,
@@ -96,11 +87,7 @@
     top_indices, similarities, stats = run_search(embedding_model=emb_mod,
                                                   precomputed_embeddings=precomputed_embeddings,
                                                   indices=indices,
-<<<<<<< HEAD
                                                   connection=fake_sqlalchemy_engine,
-=======
-                                                  connection=fake_db_cnxn,
->>>>>>> cc7283c8
                                                   query_text=query_text,
                                                   deprioritize_text=deprioritized_text,
                                                   date_range=(3000, 3001),
@@ -115,11 +102,7 @@
     top_indices, similarities, stats = run_search(embedding_model=emb_mod,
                                                   precomputed_embeddings=precomputed_embeddings,
                                                   indices=indices,
-<<<<<<< HEAD
                                                   connection=fake_sqlalchemy_engine,
-=======
-                                                  connection=fake_db_cnxn,
->>>>>>> cc7283c8
                                                   query_text=query_text,
                                                   deprioritize_text=deprioritized_text,
                                                   k=k)
