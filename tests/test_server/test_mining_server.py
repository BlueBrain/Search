--- conflicted
+++ resolved
@@ -24,14 +24,9 @@
 import pandas as pd
 import pytest
 
-<<<<<<< HEAD
 from bluesearch.mining import SPECS
 from bluesearch.server.mining_server import MiningServer
-=======
-from bbsearch.mining import SPECS
-from bbsearch.server.mining_server import MiningServer
-from bbsearch.utils import load_ee_models_library
->>>>>>> 62b3c4ca
+from bluesearch.utils import load_ee_models_library
 
 TESTS_PATH = Path(__file__).resolve().parent.parent  # path to tests directory
 
@@ -168,9 +163,7 @@
         )
 
     @pytest.mark.parametrize("debug", [True, False], ids=["debug", "specs"])
-    def test_mining_cache_detailed(
-        self, mining_client, test_parameters, entity_types, debug
-    ):
+    def test_mining_cache_detailed(self, mining_client, test_parameters, debug):
         """Test exact count of found entities.
 
         This test assumes that the requested entity types are a superset of
