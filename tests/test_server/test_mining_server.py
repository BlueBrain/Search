--- conflicted
+++ resolved
@@ -84,13 +84,8 @@
         assert response.status_code == 400
         assert response.json == {"error": "The request has to be a JSON object."}
 
-<<<<<<< HEAD
-        identifiers = [('w8579f54', 4)]
+        identifiers = [(1, 0), (2, -1)]
         request_json = {"identifiers": identifiers, 'schema': schema_request}
-=======
-        identifiers = [(1, 0), (2, -1)]
-        request_json = {"identifiers": identifiers}
->>>>>>> 7a3eacd7
         response = mining_client.post('/database', json=request_json)
         response_json = response.json
         assert response.status_code == 200
