"""Collection of tests regarding the Database creation. """

# Blue Brain Search is a text mining toolbox focused on scientific use cases.
#
# Copyright (C) 2020  Blue Brain Project, EPFL.
#
# This program is free software: you can redistribute it and/or modify
# it under the terms of the GNU Lesser General Public License as published by
# the Free Software Foundation, either version 3 of the License, or
# (at your option) any later version.
#
# This program is distributed in the hope that it will be useful,
# but WITHOUT ANY WARRANTY; without even the implied warranty of
# MERCHANTABILITY or FITNESS FOR A PARTICULAR PURPOSE.  See the
# GNU Lesser General Public License for more details.
#
# You should have received a copy of the GNU Lesser General Public License
# along with this program. If not, see <https://www.gnu.org/licenses/>.

import inspect
from importlib import import_module

import numpy as np
import pandas as pd
import pytest

from bluesearch.sql import (
    SentenceFilter,
    get_titles,
    retrieve_article_ids,
    retrieve_article_metadata_from_article_id,
    retrieve_articles,
    retrieve_mining_cache,
    retrieve_paragraph,
    retrieve_paragraph_from_sentence_id,
    retrieve_sentences_from_sentence_ids,
)


class TestNoSQL:
    @pytest.mark.parametrize(
        "module_name",
        [
            "embedding_models",
            "mining.attribute",
            "mining.pipeline",
            "mining.relation",
            "search",
            "server.embedding_server",
            "server.mining_server",
            "server.search_server",
            "utils",
            "widgets.article_saver",
            "widgets.mining_widget",
            "widgets.search_widget",
        ],
    )
    def test_sql_queries(self, module_name):
        module = import_module(f"bluesearch.{module_name}")
        source_code = inspect.getsource(module)
        assert "SELECT" not in source_code


class TestSQLQueries:
    @pytest.mark.parametrize("article_ids", [[], [1, 4], [4, 2, 3, 1]])
    def test_get_titles(self, article_ids, fake_sqlalchemy_engine):
        titles = get_titles(article_ids, fake_sqlalchemy_engine)
        assert len(titles) == len(article_ids)

    @pytest.mark.parametrize("sentence_id", [[], [7], [7, 9], [-1], [9, 9]])
    def test_retrieve_sentence_from_sentence_ids(
        self, sentence_id, fake_sqlalchemy_engine
    ):
        """Test that retrieve sentences from sentence_id is working."""
        sentence_text = retrieve_sentences_from_sentence_ids(
            sentence_ids=sentence_id, engine=fake_sqlalchemy_engine
        )
        assert isinstance(sentence_text, pd.DataFrame)
        if sentence_id == [-1]:  # invalid sentence_id
            assert sentence_text.shape[0] == 0
        else:
            assert sentence_text.shape[0] == len(set(sentence_id))
            assert set(sentence_text["sentence_id"].to_list()) == set(sentence_id)
        assert np.all(
            sentence_text.columns
            == [
                "article_id",
                "sentence_id",
                "section_name",
                "text",
                "paragraph_pos_in_article",
            ]
        )

    @pytest.mark.parametrize("sentence_id", [1, 2, 3, 0, -100, -1, np.int64(2)])
    def test_retrieve_paragraph_from_sentence_id(
        self, sentence_id, fake_sqlalchemy_engine
    ):
        """Test that retrieve paragraph text from sentence_id is working."""
        paragraph = retrieve_paragraph_from_sentence_id(
            sentence_id=sentence_id, engine=fake_sqlalchemy_engine
        )
        sentence_text = retrieve_sentences_from_sentence_ids(
            sentence_ids=(sentence_id,), engine=fake_sqlalchemy_engine
        )
        if sentence_id in [0, -100, -1]:  # invalid sentence_id
            assert paragraph is None
        else:
            assert isinstance(paragraph, str)
            assert sentence_text["text"].iloc[0] in paragraph

    @pytest.mark.parametrize("identifier", [(1, 0), (-2, 0), (1, -100)])
    def test_retrieve_paragraph(self, identifier, fake_sqlalchemy_engine):
        """Test that retrieve paragraph text from identifier is working."""
        article_id, paragraph_pos_in_article = identifier
        paragraph = retrieve_paragraph(
            article_id, paragraph_pos_in_article, engine=fake_sqlalchemy_engine
        )
        assert isinstance(paragraph, pd.DataFrame)
        assert np.all(
            paragraph.columns
            == ["article_id", "text", "section_name", "paragraph_pos_in_article"]
        )
        if identifier == (1, 0):  # valid identifier
            assert paragraph.shape == (1, 4)
        else:
            assert len(paragraph.index) == 0

    @pytest.mark.parametrize("article_id", [1, 2, -2, -100])
    def test_article_metadata(self, article_id, fake_sqlalchemy_engine):
        """Test that retrieve article metadata from article_id is working."""
        article = retrieve_article_metadata_from_article_id(
            article_id=article_id, engine=fake_sqlalchemy_engine
        )
        assert isinstance(article, pd.DataFrame)
        assert np.all(
            article.columns
            == [
                "article_id",
                "cord_uid",
                "sha",
                "source_x",
                "title",
                "doi",
                "pmcid",
                "pubmed_id",
                "license",
                "abstract",
                "publish_time",
                "authors",
                "journal",
                "mag_id",
                "who_covidence_id",
                "arxiv_id",
                "pdf_json_files",
                "pmc_json_files",
                "url",
                "s2_id",
                "is_english",
            ]
        )
        if (
            article_id >= 0
        ):  # valid article_id for the fake_sqlalchemy_engine (>0 for the real one)
            assert len(article.index) == 1
        else:
            assert len(article.index) == 0

    @pytest.mark.parametrize("article_id", [[1], [1, 2], [0], [-100]])
    def test_retrieve_article(
        self, article_id, fake_sqlalchemy_engine, test_parameters
    ):
        """Test that retrieve article from article_id is working."""
        articles = retrieve_articles(
            article_ids=article_id, engine=fake_sqlalchemy_engine
        )
        assert isinstance(articles, pd.DataFrame)
        if min(article_id) > 0:  # valid article_id
            assert set(articles["article_id"].to_list()) == set(article_id)
            assert (
                articles.shape[0]
                == len(set(article_id)) * test_parameters["n_sections_per_article"]
            )

    def test_retrieve_articles_ids(self, fake_sqlalchemy_engine, test_parameters):
        article_ids_dict = retrieve_article_ids(fake_sqlalchemy_engine)
        assert isinstance(article_ids_dict, dict)
        num_sentences = (
            test_parameters["n_articles"]
            * test_parameters["n_sections_per_article"]
            * test_parameters["n_sentences_per_section"]
        )
        assert len(article_ids_dict) == num_sentences
        article_ids = list(article_ids_dict.values())
        assert len(set(article_ids)) == test_parameters["n_articles"]


class TestMiningCache:
    def test_retrieve_all(self, fake_sqlalchemy_engine, test_parameters, entity_types):
        identifiers = [(i + 1, -1) for i in range(test_parameters["n_articles"])]
        expected_len = (
            test_parameters["n_articles"]
            * test_parameters["n_sections_per_article"]
            * test_parameters["n_entities_per_section"]
        )

        res = retrieve_mining_cache(
            identifiers,
<<<<<<< HEAD
            entity_types,
=======
            [
                "data_and_models/models/ner_er/model-organism",
                "data_and_models/models/ner_er/model-chemical",
            ],
>>>>>>> de86792d
            fake_sqlalchemy_engine,
        )

        assert isinstance(res, pd.DataFrame)
        assert len(res) == expected_len

<<<<<<< HEAD
    @pytest.mark.parametrize("etypes", ["ORGANISM", "wrong_etype"])
    def test_retrieve_some(
        self, fake_sqlalchemy_engine, test_parameters, etypes, entity_types
    ):
        identifiers = [(1, -1), (2, 1)]
        if etypes == "ORGANISM":
            expected_len = 3  # 2 for the article and 1 for the paragraph
=======
    @pytest.mark.parametrize(
        "mining_model", ["data_and_models/models/ner_er/model-organism", "wrong_model"]
    )
    def test_retrieve_some(self, fake_sqlalchemy_engine, test_parameters, mining_model):
        identifiers = [(1, -1), (2, 1)]
        if mining_model == "data_and_models/models/ner_er/model-organism":
            expected_len = (
                1
                * test_parameters["n_sections_per_article"]
                * test_parameters["n_entities_per_section"]
                + 1 * 1 * test_parameters["n_entities_per_section"]
            )
>>>>>>> de86792d
        else:
            expected_len = 0
        res = retrieve_mining_cache(identifiers, [etypes], fake_sqlalchemy_engine)

        assert isinstance(res, pd.DataFrame)
        assert len(res) == expected_len
        assert set(res["article_id"].unique()) == (
<<<<<<< HEAD
            {1, 2} if etypes == "ORGANISM" else set()
=======
            {1, 2}
            if mining_model == "data_and_models/models/ner_er/model-organism"
            else set()
>>>>>>> de86792d
        )

    def test_retrieve_none(self, fake_sqlalchemy_engine):
        identifiers = [(-12, -1)]
        expected_len = 0

        res = retrieve_mining_cache(
            identifiers,
            ["data_and_models/models/ner_er/model-organism"],
            fake_sqlalchemy_engine,
        )

        assert isinstance(res, pd.DataFrame)
        assert len(res) == expected_len


class TestSentenceFilter:
    @pytest.mark.parametrize("has_journal", [True, False])
    def test_no_filter(self, fake_sqlalchemy_engine, has_journal):
        all_ids = pd.read_sql(
            "SELECT sentence_id FROM sentences", fake_sqlalchemy_engine
        )["sentence_id"]
        no_filter_ids = SentenceFilter(fake_sqlalchemy_engine).run()

        assert len(all_ids) == len(no_filter_ids)
        assert set(all_ids) == set(no_filter_ids)

    @pytest.mark.parametrize("has_journal", [True, False])
    @pytest.mark.parametrize("indices", [[], [1], [1, 2, 3]])
    @pytest.mark.parametrize("date_range", [None, (1960, 2010), (0, 0)])
    @pytest.mark.parametrize("exclusion_text", ["", "virus"])
    @pytest.mark.parametrize("inclusion_strings", [[""], ["sentence 1"]])
    def test_sentence_filter(
        self,
        fake_sqlalchemy_engine,
        has_journal,
        indices,
        date_range,
        exclusion_text,
        inclusion_strings,
    ):
        # Recreate filtering in pandas for comparison
        df_all_articles = pd.read_sql("SELECT * FROM articles", fake_sqlalchemy_engine)
        df_all_sentences = pd.read_sql(
            "SELECT * FROM sentences", fake_sqlalchemy_engine
        )

        # has journal
        if has_journal:
            df_all_articles = df_all_articles[~df_all_articles["journal"].isna()]
        # date range
        if date_range is not None:
            year_from, year_to = date_range
            all_dates = pd.to_datetime(df_all_articles["publish_time"])
            df_all_articles = df_all_articles[
                all_dates.dt.year.between(year_from, year_to)
            ]
        # selected sentences that correspond to filtered articles
        df_all_sentences = df_all_sentences[
            df_all_sentences["article_id"].isin(df_all_articles["article_id"])
        ]
        # indices
        df_all_sentences = df_all_sentences[
            df_all_sentences["sentence_id"].isin(indices)
        ]
        # text exclusions
        exclusion_strings = exclusion_text.split()
        exclusion_strings = map(lambda s: s.lower(), exclusion_strings)
        exclusion_strings = filter(lambda s: len(s) > 0, exclusion_strings)
        pattern = "|".join(exclusion_strings)
        if len(pattern) > 0:
            df_all_sentences = df_all_sentences[
                ~df_all_sentences["text"].str.contains(pattern)
            ]

        inclusion_strings = map(lambda s: s.lower(), inclusion_strings)
        inclusion_strings = list(filter(lambda s: len(s) > 0, inclusion_strings))
        bool_mask = df_all_sentences["text"].apply(
            lambda x: all(s in x for s in inclusion_strings)
        )
        df_all_sentences = df_all_sentences[bool_mask.astype("bool")]
        ids_from_pandas = df_all_sentences["sentence_id"].tolist()

        # Construct filter with various conditions
        sentence_filter = (
            SentenceFilter(fake_sqlalchemy_engine)
            .only_with_journal(has_journal)
            .restrict_sentences_ids_to(indices)
            .date_range(date_range)
            .exclude_strings(exclusion_text.split())
            .include_strings(inclusion_strings)
        )

        # Get filtered ids in a single run
        ids_from_run = sentence_filter.run()

        # Get filtered IDs by iteration
        ids_from_iterate = []
        for ids in sentence_filter.iterate(chunk_size=4):
            assert len(ids) <= 4
            ids_from_iterate += list(ids)

        # Running and iterating should give the same results
        assert len(ids_from_run) == len(ids_from_iterate) == len(ids_from_pandas)
        assert set(ids_from_run) == set(ids_from_iterate) == set(ids_from_pandas)

    @pytest.mark.parametrize("filtering_bad", [True, False])
    def test_bad_sentence_filter(self, filtering_bad, fake_sqlalchemy_engine):
        """Check that filtering the bad sentences is working fine."""
        df_all_sentences = pd.read_sql(
            "SELECT * FROM sentences", fake_sqlalchemy_engine
        )
        good_sentences = df_all_sentences[df_all_sentences["is_bad"] == 0]
        good_sentences_ids = good_sentences["sentence_id"].tolist()

        sentence_filter = SentenceFilter(fake_sqlalchemy_engine).discard_bad_sentences(
            filtering_bad
        )
        ids_from_run = sentence_filter.run()

        if filtering_bad:
            assert len(ids_from_run) == len(good_sentences_ids)
            assert set(ids_from_run) == set(good_sentences_ids)
        else:
            assert len(ids_from_run) == len(df_all_sentences)<|MERGE_RESOLUTION|>--- conflicted
+++ resolved
@@ -206,21 +206,13 @@
 
         res = retrieve_mining_cache(
             identifiers,
-<<<<<<< HEAD
             entity_types,
-=======
-            [
-                "data_and_models/models/ner_er/model-organism",
-                "data_and_models/models/ner_er/model-chemical",
-            ],
->>>>>>> de86792d
             fake_sqlalchemy_engine,
         )
 
         assert isinstance(res, pd.DataFrame)
         assert len(res) == expected_len
 
-<<<<<<< HEAD
     @pytest.mark.parametrize("etypes", ["ORGANISM", "wrong_etype"])
     def test_retrieve_some(
         self, fake_sqlalchemy_engine, test_parameters, etypes, entity_types
@@ -228,20 +220,6 @@
         identifiers = [(1, -1), (2, 1)]
         if etypes == "ORGANISM":
             expected_len = 3  # 2 for the article and 1 for the paragraph
-=======
-    @pytest.mark.parametrize(
-        "mining_model", ["data_and_models/models/ner_er/model-organism", "wrong_model"]
-    )
-    def test_retrieve_some(self, fake_sqlalchemy_engine, test_parameters, mining_model):
-        identifiers = [(1, -1), (2, 1)]
-        if mining_model == "data_and_models/models/ner_er/model-organism":
-            expected_len = (
-                1
-                * test_parameters["n_sections_per_article"]
-                * test_parameters["n_entities_per_section"]
-                + 1 * 1 * test_parameters["n_entities_per_section"]
-            )
->>>>>>> de86792d
         else:
             expected_len = 0
         res = retrieve_mining_cache(identifiers, [etypes], fake_sqlalchemy_engine)
@@ -249,13 +227,7 @@
         assert isinstance(res, pd.DataFrame)
         assert len(res) == expected_len
         assert set(res["article_id"].unique()) == (
-<<<<<<< HEAD
             {1, 2} if etypes == "ORGANISM" else set()
-=======
-            {1, 2}
-            if mining_model == "data_and_models/models/ner_er/model-organism"
-            else set()
->>>>>>> de86792d
         )
 
     def test_retrieve_none(self, fake_sqlalchemy_engine):
