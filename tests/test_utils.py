--- conflicted
+++ resolved
@@ -24,18 +24,7 @@
 import pandas as pd
 import pytest
 
-<<<<<<< HEAD
-from bluesearch.utils import DVC, H5, JSONL, Timer, get_root_path
-
-
-def test_get_root_path():
-    root_path = get_root_path()
-
-    assert isinstance(root_path, pathlib.Path)
-    assert root_path.exists()
-=======
-from bbsearch.utils import H5, JSONL, Timer, load_ee_models_library
->>>>>>> 62b3c4ca
+from bluesearch.utils import H5, JSONL, Timer, load_ee_models_library
 
 
 class TestTimer:
@@ -363,14 +352,9 @@
         {"entity_type": ["A"], "model": ["model_1"], "entity_type_name": ["B"]}
     )
 
-<<<<<<< HEAD
-        # Patch
-        monkeypatch.setattr("bluesearch.utils.get_root_path", lambda: fake_root_path)
-=======
     csv_path = fake_root_path / "pipelines" / "ner" / "ee_models_library.csv"
     csv_path.parent.mkdir(parents=True)
     original_df.to_csv(csv_path)
->>>>>>> 62b3c4ca
 
     df = load_ee_models_library(fake_root_path)
 
