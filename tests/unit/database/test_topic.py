# Blue Brain Search is a text mining toolbox focused on scientific use cases.
#
# Copyright (C) 2020  Blue Brain Project, EPFL.
#
# This program is free software: you can redistribute it and/or modify
# it under the terms of the GNU Lesser General Public License as published by
# the Free Software Foundation, either version 3 of the License, or
# (at your option) any later version.
#
# This program is distributed in the hope that it will be useful,
# but WITHOUT ANY WARRANTY; without even the implied warranty of
# MERCHANTABILITY or FITNESS FOR A PARTICULAR PURPOSE.  See the
# GNU Lesser General Public License for more details.
#
# You should have received a copy of the GNU Lesser General Public License
# along with this program. If not, see <https://www.gnu.org/licenses/>.
import logging
import re
import zipfile
from unittest.mock import Mock

import pytest
import responses
from defusedxml import ElementTree
from requests.exceptions import HTTPError

from bluesearch.database.topic import (
<<<<<<< HEAD
    extract_info_from_zipfile,
=======
    extract_article_topics_for_pubmed_article,
    extract_journal_topics_for_pubmed_article,
>>>>>>> 195aebe6
    extract_pubmed_id_from_pmc_file,
    get_topics_for_pmc_article,
)
from bluesearch.database.topic import (
    request_mesh_from_nlm_ta as request_mesh_from_nlm_ta_decorated,
)
from bluesearch.database.topic import request_mesh_from_pubmed_id

# This function uses caching through @lru_cache. We want remove caching logic
# during tests.
request_mesh_from_nlm_ta = request_mesh_from_nlm_ta_decorated.__wrapped__


class TestGetMeshFromNlmTa:
    @pytest.mark.network
    def test_real_request_works(self):
        nlm_ta = "Trauma Surg Acute Care Open"
        expected_descriptors = {
            "Critical Care",
            "Emergency Treatment",
            "Wounds and Injuries",
        }

        mesh = request_mesh_from_nlm_ta(nlm_ta)

        assert mesh is not None
        assert len(mesh) == 3
        assert {item["descriptor"][0]["name"] for item in mesh} == expected_descriptors

    @responses.activate
    def test_normal_behaviour_works(self, test_data_path):
        with open(test_data_path / "nlmcatalog_response.txt") as f:
            body = f.read()

        responses.add(
            responses.GET,
            (
                "https://www.ncbi.nlm.nih.gov/nlmcatalog?"
                'term="Trauma Surg And Acute Care Open"[ta]&report=xml&format=text'
            ),
            body=body,
        )

        expected_output = [
            {
                "descriptor": [
                    {"name": "Critical Care", "major_topic": False, "ID": "D003422"}
                ],
                "qualifiers": [],
            },
            {
                "descriptor": [
                    {
                        "name": "Emergency Treatment",
                        "major_topic": False,
                        "ID": "D004638",
                    }
                ],
                "qualifiers": [],
            },
            {
                "descriptor": [
                    {
                        "name": "Wounds and Injuries",
                        "major_topic": False,
                        "ID": "D014947Q000517",
                    }
                ],
                "qualifiers": [
                    {"name": "prevention & control", "major_topic": False},
                    {"name": "surgery", "major_topic": True},
                ],
            },
        ]

        mesh = request_mesh_from_nlm_ta("Trauma Surg And Acute Care Open")
        assert mesh == expected_output

    def test_ampersands_are_flagged(self, caplog):
        nlm_ta = "Title with &#x0201c;ampersands&#x0201d"
        with caplog.at_level(logging.ERROR):
            meshes = request_mesh_from_nlm_ta(nlm_ta)
        assert meshes is None
        assert "Ampersands not allowed" in caplog.text

    @responses.activate
    def test_unexpected_response_doc_header_flagged(self, caplog):
        responses.add(
            responses.GET,
            re.compile(""),
            body="should start with a fixed header",
        )
        with caplog.at_level(logging.ERROR):
            meshes = request_mesh_from_nlm_ta("Some title")
        assert meshes is None
        assert "Unexpected response" in caplog.text

    @responses.activate
    def test_unexpected_response_doc_footer_flagged(self, caplog):
        header = (
            '<?xml version="1.0" encoding="utf-8"?>\n'
            '<!DOCTYPE html PUBLIC "-//W3C//DTD XHTML 1.0 Transitional//EN" '
            '"http://www.w3.org/TR/xhtml1/DTD/xhtml1-transitional.dtd">\n'
            "<pre>"
        )
        responses.add(
            responses.GET,
            re.compile(""),
            body=f"{header}the footer is missing though",
        )
        with caplog.at_level(logging.ERROR):
            meshes = request_mesh_from_nlm_ta("Some title")
        assert meshes is None
        assert "Unexpected response" in caplog.text

    @responses.activate
    def test_no_nlm_ta_found_gives_none(self, caplog):
        header = (
            '<?xml version="1.0" encoding="utf-8"?>\n'
            '<!DOCTYPE html PUBLIC "-//W3C//DTD XHTML 1.0 Transitional//EN" '
            '"http://www.w3.org/TR/xhtml1/DTD/xhtml1-transitional.dtd">\n'
            "<pre>"
        )
        footer = "</pre>"
        # Empty body means no results were found
        body = ""

        responses.add(
            responses.GET,
            re.compile(""),
            body=f"{header}{body}{footer}",
        )
        with caplog.at_level(logging.ERROR):
            meshes = request_mesh_from_nlm_ta("Some title")
        assert meshes is None
        assert "Empty body" in caplog.text


@responses.activate
def test_get_mesh_from_pubmedid(test_data_path):

    with open(test_data_path / "efetchpubmed_response.txt") as f:
        body = f.read()

    responses.add(
        responses.GET,
        "https://eutils.ncbi.nlm.nih.gov/entrez/eutils/efetch.fcgi?"
        "db=pubmed&id=26633866,31755206&retmode=xml",
        body=body.encode("utf-8"),
    )

    expected_output = {
        "26633866": [
            {
                "descriptor": [
                    {"ID": "D001943", "major_topic": False, "name": "Breast Neoplasms"}
                ],
                "qualifiers": [
                    {"ID": "Q000191", "major_topic": True, "name": "economics"}
                ],
            },
            {
                "descriptor": [
                    {"ID": "D005060", "major_topic": False, "name": "Europe"}
                ],
                "qualifiers": [],
            },
            {
                "descriptor": [
                    {"ID": "D005260", "major_topic": False, "name": "Female"}
                ],
                "qualifiers": [],
            },
            {
                "descriptor": [
                    {"ID": "D017721", "major_topic": False, "name": "Hospital Costs"}
                ],
                "qualifiers": [
                    {
                        "ID": "Q000706",
                        "major_topic": False,
                        "name": "statistics & numerical data",
                    }
                ],
            },
            {
                "descriptor": [
                    {"ID": "D006801", "major_topic": False, "name": "Humans"}
                ],
                "qualifiers": [],
            },
            {
                "descriptor": [
                    {
                        "ID": "D017059",
                        "major_topic": False,
                        "name": "Models, Econometric",
                    }
                ],
                "qualifiers": [],
            },
            {
                "descriptor": [
                    {
                        "ID": "D012044",
                        "major_topic": False,
                        "name": "Regression Analysis",
                    }
                ],
                "qualifiers": [],
            },
        ],
        "31755206": [
            {
                "descriptor": [
                    {"ID": "D000328", "major_topic": False, "name": "Adult"}
                ],
                "qualifiers": [],
            },
            {
                "descriptor": [
                    {"ID": "D005260", "major_topic": False, "name": "Female"}
                ],
                "qualifiers": [],
            },
            {
                "descriptor": [
                    {
                        "ID": "D005377",
                        "major_topic": False,
                        "name": "Financial Management, Hospital",
                    }
                ],
                "qualifiers": [
                    {"ID": "Q000191", "major_topic": True, "name": "economics"}
                ],
            },
            {
                "descriptor": [
                    {
                        "ID": "D005380",
                        "major_topic": False,
                        "name": "Financing, Government",
                    }
                ],
                "qualifiers": [
                    {"ID": "Q000191", "major_topic": True, "name": "economics"}
                ],
            },
            {
                "descriptor": [
                    {"ID": "D005858", "major_topic": False, "name": "Germany"}
                ],
                "qualifiers": [],
            },
            {
                "descriptor": [
                    {
                        "ID": "D006301",
                        "major_topic": False,
                        "name": "Health Services Needs and Demand",
                    }
                ],
                "qualifiers": [
                    {"ID": "Q000191", "major_topic": True, "name": "economics"}
                ],
            },
            {
                "descriptor": [
                    {"ID": "D006761", "major_topic": False, "name": "Hospitals"}
                ],
                "qualifiers": [
                    {"ID": "Q000639", "major_topic": True, "name": "trends"}
                ],
            },
            {
                "descriptor": [
                    {"ID": "D006801", "major_topic": False, "name": "Humans"}
                ],
                "qualifiers": [],
            },
            {
                "descriptor": [
                    {
                        "ID": "D007349",
                        "major_topic": False,
                        "name": "Insurance, Health, Reimbursement",
                    }
                ],
                "qualifiers": [
                    {"ID": "Q000191", "major_topic": True, "name": "economics"}
                ],
            },
            {
                "descriptor": [{"ID": "D008297", "major_topic": False, "name": "Male"}],
                "qualifiers": [],
            },
        ],
    }

    meshs = request_mesh_from_pubmed_id(["26633866", "31755206"])
    assert isinstance(meshs, dict)
    assert list(meshs.keys()) == ["26633866", "31755206"]
    assert meshs == expected_output

    responses.add(
        responses.GET,
        "https://eutils.ncbi.nlm.nih.gov/entrez/eutils/efetch.fcgi?"
        "db=pubmed&id=0&retmode=xml",
        status=404,
    )

    with pytest.raises(HTTPError):
        request_mesh_from_pubmed_id(["0"])


def test_get_pubmedid(test_data_path):
    path = test_data_path / "jats_article.xml"
    pubmed_id = extract_pubmed_id_from_pmc_file(path)
    assert pubmed_id == "PMID"


def test_get_topics_for_pmc_article(test_data_path, monkeypatch):
    path = test_data_path / "jats_article.xml"
    fake_meshes = [
        {
            "descriptor": [
                {
                    "ID": "D017059",
                    "major_topic": False,
                    "name": "Models, Econometric",
                }
            ],
            "qualifiers": [],
        },
        {
            "descriptor": [
                {
                    "ID": "D012044",
                    "major_topic": False,
                    "name": "Regression Analysis",
                }
            ],
            "qualifiers": [],
        },
    ]
    request_mock = Mock(return_value=fake_meshes)
    monkeypatch.setattr(
        "bluesearch.database.topic.request_mesh_from_nlm_ta", request_mock
    )

    expected_output = ["Models, Econometric", "Regression Analysis"]
    journal_topics = get_topics_for_pmc_article(path)
    assert journal_topics == expected_output
    request_mock.assert_called_once()
    request_mock.assert_called_with("Journal NLM TA")


<<<<<<< HEAD
class TestExtractInfoFromZipfile:
    def test_real_file(self, test_data_path, tmp_path):
        test_xml_path = test_data_path / "biorxiv.xml"
        assert test_xml_path.exists()

        # Put it inside of a `content` folder, zip it and then save in tmp_path
        zip_path = tmp_path / "01234.meca"

        with zipfile.ZipFile(zip_path, "w") as myzip:
            myzip.write(test_xml_path, arcname="content/567.xml")

        topic, journal = extract_info_from_zipfile(zip_path)

        assert topic == "Neuroscience"
        assert journal == "bioRxiv"

    def test_no_xml_files(self, tmp_path):
        zip_path = tmp_path / "43214.meca"
        assert not zip_path.exists()

        # Create an empty zip file
        with zipfile.ZipFile(zip_path, "w"):
            pass

        assert zip_path.exists()

        with pytest.raises(ValueError, match="There needs to be exactly one"):
            extract_info_from_zipfile(zip_path)

    @pytest.mark.parametrize(
        "line_to_delete, category", [(26, "topic"), (8, "journal")]
    )
    def test_extraction_unsuccessful(
        self, test_data_path, tmp_path, line_to_delete, category
    ):
        """We manually found relevant lines inside of `tests/data/biorxiv.xml`.

        We use a convention that the first line has the index of 1."""

        test_xml_path = test_data_path / "biorxiv.xml"
        assert test_xml_path.exists()

        # Delete a single line from the input xml file and save elsewhere
        modified_xml_path = tmp_path / "biorxiv_modified.xml"

        with test_xml_path.open("r", encoding="utf-8") as f_orig:
            orig_lines = f_orig.read().splitlines()

        new_lines = [l for i, l in enumerate(orig_lines) if i != (line_to_delete - 1)]
        new_text = "\r\n".join(new_lines)

        with modified_xml_path.open("w", encoding="utf-8") as f_new:
            f_new.write(new_text)

        # Create a zip archive
        zip_path = tmp_path / "01234.meca"

        with zipfile.ZipFile(zip_path, "w") as myzip:
            myzip.write(modified_xml_path, arcname="content/567.xml")

        with pytest.raises(ValueError, match=f"No {category} found"):
            extract_info_from_zipfile(zip_path)
=======
def test_get_topics_for_pubmed_article(test_data_path, monkeypatch):
    path = test_data_path / "pubmed_article.xml"
    article = ElementTree.parse(str(path))
    fake_meshes = [
        {
            "descriptor": [
                {
                    "ID": "D017059",
                    "major_topic": False,
                    "name": "Models, Econometric",
                }
            ],
            "qualifiers": [],
        },
        {
            "descriptor": [
                {
                    "ID": "D012044",
                    "major_topic": False,
                    "name": "Regression Analysis",
                }
            ],
            "qualifiers": [],
        },
    ]
    request_mock = Mock(return_value=fake_meshes)
    monkeypatch.setattr(
        "bluesearch.database.topic.request_mesh_from_nlm_ta", request_mock
    )

    expected_output = ["Models, Econometric", "Regression Analysis"]
    journal_topics = extract_journal_topics_for_pubmed_article(article)
    assert journal_topics == expected_output
    article_topics = extract_article_topics_for_pubmed_article(article)
    assert article_topics == ["Major Topic", "Minor Topic"]
    request_mock.assert_called_once()
    request_mock.assert_called_with("Medline TA")
>>>>>>> 195aebe6
<|MERGE_RESOLUTION|>--- conflicted
+++ resolved
@@ -25,12 +25,9 @@
 from requests.exceptions import HTTPError
 
 from bluesearch.database.topic import (
-<<<<<<< HEAD
+    extract_article_topics_for_pubmed_article,
     extract_info_from_zipfile,
-=======
-    extract_article_topics_for_pubmed_article,
     extract_journal_topics_for_pubmed_article,
->>>>>>> 195aebe6
     extract_pubmed_id_from_pmc_file,
     get_topics_for_pmc_article,
 )
@@ -389,7 +386,6 @@
     request_mock.assert_called_with("Journal NLM TA")
 
 
-<<<<<<< HEAD
 class TestExtractInfoFromZipfile:
     def test_real_file(self, test_data_path, tmp_path):
         test_xml_path = test_data_path / "biorxiv.xml"
@@ -452,7 +448,8 @@
 
         with pytest.raises(ValueError, match=f"No {category} found"):
             extract_info_from_zipfile(zip_path)
-=======
+
+
 def test_get_topics_for_pubmed_article(test_data_path, monkeypatch):
     path = test_data_path / "pubmed_article.xml"
     article = ElementTree.parse(str(path))
@@ -489,5 +486,4 @@
     article_topics = extract_article_topics_for_pubmed_article(article)
     assert article_topics == ["Major Topic", "Minor Topic"]
     request_mock.assert_called_once()
-    request_mock.assert_called_with("Medline TA")
->>>>>>> 195aebe6
+    request_mock.assert_called_with("Medline TA")