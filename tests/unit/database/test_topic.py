--- conflicted
+++ resolved
@@ -386,8 +386,6 @@
     request_mock.assert_called_with("Journal NLM TA")
 
 
-<<<<<<< HEAD
-# arXiv source
 @responses.activate
 def test_get_topics_for_arxiv_articles(test_data_path):
     with open(test_data_path / "arxiv_api_response.xml") as f:
@@ -430,7 +428,8 @@
             list(inputs)
             + [pathlib.Path("fulltext-dataset/arxiv/arxiv/pdf/1808/1808.02950v7.pdf")]
         )
-=======
+
+
 def test_get_topics_for_pubmed_article(test_data_path, monkeypatch):
     path = test_data_path / "pubmed_article.xml"
     article = ElementTree.parse(str(path))
@@ -467,5 +466,4 @@
     article_topics = extract_article_topics_for_pubmed_article(article)
     assert article_topics == ["Major Topic", "Minor Topic"]
     request_mock.assert_called_once()
-    request_mock.assert_called_with("Medline TA")
->>>>>>> 195aebe6
+    request_mock.assert_called_with("Medline TA")