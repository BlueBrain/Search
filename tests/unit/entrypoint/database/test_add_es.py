--- conflicted
+++ resolved
@@ -8,9 +8,6 @@
 from bluesearch.entrypoint.database import add_es
 
 
-<<<<<<< HEAD
-def test(get_es_client: Elasticsearch, tmp_path: Path, monkeypatch) -> None:
-=======
 def test_init_parser():
     parser = argparse.ArgumentParser("test parser")
 
@@ -40,7 +37,6 @@
 
 
 def test_big(get_es_client: Elasticsearch, tmp_path: Path, monkeypatch) -> None:
->>>>>>> 503fdf32
     from bluesearch.database.article import Article
     from bluesearch.k8s.create_indices import (
         MAPPINGS_ARTICLES,
@@ -96,17 +92,10 @@
         articles_index_name="test_articles",
         paragraphs_index_name="test_paragraphs",
     )
-<<<<<<< HEAD
 
     assert fake_connect.call_count == 1
     client.indices.refresh(index=["test_articles", "test_paragraphs"])
 
-=======
-
-    assert fake_connect.call_count == 1
-    client.indices.refresh(index=["test_articles", "test_paragraphs"])
-
->>>>>>> 503fdf32
     assert set(client.indices.get_alias().keys()) >= (
         {"test_articles", "test_paragraphs"}
     )
