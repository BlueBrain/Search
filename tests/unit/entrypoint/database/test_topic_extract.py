# Blue Brain Search is a text mining toolbox focused on scientific use cases.
#
# Copyright (C) 2020  Blue Brain Project, EPFL.
#
# This program is free software: you can redistribute it and/or modify
# it under the terms of the GNU Lesser General Public License as published by
# the Free Software Foundation, either version 3 of the License, or
# (at your option) any later version.
#
# This program is distributed in the hope that it will be useful,
# but WITHOUT ANY WARRANTY; without even the implied warranty of
# MERCHANTABILITY or FITNESS FOR A PARTICULAR PURPOSE.  See the
# GNU Lesser General Public License for more details.
#
# You should have received a copy of the GNU Lesser General Public License
# along with this program. If not, see <https://www.gnu.org/licenses/>.
import argparse
import gzip
import inspect
import json
import logging
import pathlib
from unittest.mock import Mock

import pytest

from bluesearch.entrypoint.database import topic_extract
from bluesearch.utils import JSONL

TOPIC_EXTRACT_PARAMS = {
    "source",
    "input_path",
    "output_file",
    "match_filename",
    "recursive",
    "overwrite",
    "dry_run",
    "mesh_topic_db",
}


def test_init_parser():
    parser = topic_extract.init_parser(argparse.ArgumentParser())

    args = parser.parse_args(["pmc", "/path/to/input", "/path/to/output"])
    assert vars(args).keys() == TOPIC_EXTRACT_PARAMS

    # Test the values
    assert args.source == "pmc"
    assert args.input_path == pathlib.Path("/path/to/input")
    assert args.output_file == pathlib.Path("/path/to/output")
    assert args.match_filename is None
    assert not args.recursive
    assert not args.overwrite
    assert not args.dry_run


def test_run_arguments():
    assert (
        inspect.signature(topic_extract.run).parameters.keys() == TOPIC_EXTRACT_PARAMS
    )


def test_input_path_not_correct(caplog):
    with caplog.at_level(logging.ERROR):
        exit_code = topic_extract.run(
            source="pmc",
            input_path=pathlib.Path("wrong_directory/"),
            output_file=pathlib.Path(""),
            match_filename=None,
            recursive=False,
            overwrite=False,
            dry_run=False,
        )
    assert exit_code == 1
    assert "Argument 'input_path'" in caplog.text


def test_source_type_not_implemented(test_data_path, caplog, tmp_path):
    pmc_path = test_data_path / "jats_article.xml"
    with caplog.at_level(logging.ERROR):
        exit_code = topic_extract.run(
            source="unknown",
            input_path=pmc_path,
            output_file=tmp_path,
            match_filename=None,
            recursive=False,
            overwrite=False,
            dry_run=False,
        )
    assert exit_code == 1
    assert "not implemented" in caplog.text


def test_dry_run(test_data_path, capsys, tmp_path):
    pmc_path = test_data_path / "jats_article.xml"
    exit_code = topic_extract.run(
        source="pmc",
        input_path=pmc_path,
        output_file=tmp_path,
        match_filename=None,
        recursive=False,
        overwrite=False,
        dry_run=True,
    )
    assert exit_code == 0
    captured = capsys.readouterr()
    assert str(pmc_path) in captured.out


def test_pmc_source(test_data_path, capsys, monkeypatch, tmp_path):
    pmc_path = test_data_path / "jats_article.xml"
    output_jsonl = tmp_path / "test.jsonl"
    mesh_tree_path = tmp_path / "mesh_tree.json"
    mesh_tree_numbers = {
        "A1": "topic1",
        "A1.1": "topic11",
        "A1.2": "topic12",
        "A1.2.1": "topic121",
    }
    mesh_tree_path.write_text(json.dumps(mesh_tree_numbers))
    meshes = ["topic11", "topic12"]

    get_topic_for_pmc_mock = Mock(return_value=meshes)
    monkeypatch.setattr(
        "bluesearch.database.topic.get_topics_for_pmc_article", get_topic_for_pmc_mock
    )

    exit_code = topic_extract.run(
        source="pmc",
        input_path=pmc_path,
        output_file=output_jsonl,
        match_filename=None,
        recursive=False,
        overwrite=False,
        dry_run=False,
        mesh_topic_db=mesh_tree_path,
    )
    assert exit_code == 0
    assert output_jsonl.exists()
    results = JSONL.load_jsonl(output_jsonl)

    assert len(results) == 1
    result = results[0]
    assert result["source"] == "pmc"
    assert result["path"] == str(pmc_path)
    assert isinstance(result["topics"], dict)
    topics = result["topics"]
    assert "journal" in topics
    assert isinstance(topics["journal"], dict)
    assert topics["journal"]["MeSH"] == ["topic1", "topic11", "topic12"]
    assert "metadata" in result

    # Test overwrite
    exit_code = topic_extract.run(
        source="pmc",
        input_path=pmc_path,
        output_file=output_jsonl,
        match_filename=None,
        recursive=False,
        overwrite=True,
        dry_run=False,
        mesh_topic_db=mesh_tree_path,
    )
    assert exit_code == 0
    results = JSONL.load_jsonl(output_jsonl)
    assert len(results) == 1  # Length still 1 because we overwrite

    # Test appending
    exit_code = topic_extract.run(
        source="pmc",
        input_path=pmc_path,
        output_file=output_jsonl,
        match_filename=None,
        recursive=False,
        overwrite=False,
        dry_run=False,
        mesh_topic_db=mesh_tree_path,
    )
    assert exit_code == 0
    results = JSONL.load_jsonl(output_jsonl)
    assert len(results) == 2  # Length 2 because we append the file


@pytest.mark.parametrize("source", ["biorxiv", "medrxiv"])
def test_medbiorxiv_source(capsys, monkeypatch, tmp_path, source):
    input_path = tmp_path / "1234.xml"
    output_file = tmp_path / "output.jsonl"
    input_path.touch()

    # Mocking
    fake_extract_article_topics_from_medrxiv_article = Mock(
        side_effect=lambda p: ("TOPIC", source)
    )

    monkeypatch.setattr(
        "bluesearch.database.topic.extract_article_topics_from_medrxiv_article",
        fake_extract_article_topics_from_medrxiv_article,
    )

    topic_extract.run(
        source=source,
        input_path=input_path,
        output_file=output_file,
        match_filename=None,
        recursive=False,
        overwrite=False,
        dry_run=False,
    )

    assert output_file.exists()
    fake_extract_article_topics_from_medrxiv_article.assert_called_once()

    result = JSONL.load_jsonl(output_file)
    assert len(result) == 1

    assert result[0]["source"] == source
    assert result[0]["topics"]["article"]["Subject Area"] == ["TOPIC"]


def test_pubmed_source(test_data_path, capsys, monkeypatch, tmp_path):
<<<<<<< HEAD
    pubmed_path = test_data_path / "pubmed_articles.xml"
    zip_pubmed_path = tmp_path / "pubmed_articles.xml.gz"
    with open(pubmed_path, "rb") as file_in, gzip.open(
        zip_pubmed_path, "wb"
    ) as gzip_out:
        gzip_out.writelines(file_in)

=======
    mesh_tree_path = tmp_path / "mesh_tree.json"
    pmc_path = test_data_path / "pubmed_articles.xml"
>>>>>>> e2704e24
    output_jsonl = tmp_path / "test.jsonl"
    mesh_tree_numbers = {
        "A1": "topic1",
        "A1.1": "topic11",
        "A1.2": "topic12",
        "A1.2.1": "topic121",
    }
    mesh_tree_path.write_text(json.dumps(mesh_tree_numbers))
    journal_meshes = ["topic11", "topic12"]
    article_meshes = ["topic11", "topic121"]
    extract_article_topic_for_pubmed_mock = Mock(return_value=article_meshes)
    monkeypatch.setattr(
        "bluesearch.database.topic.extract_article_topics_for_pubmed_article",
        extract_article_topic_for_pubmed_mock,
    )

    extract_journal_topic_for_pubmed_mock = Mock(return_value=journal_meshes)
    monkeypatch.setattr(
        "bluesearch.database.topic.extract_journal_topics_for_pubmed_article",
        extract_journal_topic_for_pubmed_mock,
    )

    exit_code = topic_extract.run(
        source="pubmed",
        input_path=zip_pubmed_path,
        output_file=output_jsonl,
        match_filename=None,
        recursive=False,
        overwrite=False,
        dry_run=False,
        mesh_topic_db=mesh_tree_path,
    )
    assert exit_code == 0
    assert output_jsonl.exists()
    results = JSONL.load_jsonl(output_jsonl)
    assert extract_journal_topic_for_pubmed_mock.call_count == 2
    assert extract_article_topic_for_pubmed_mock.call_count == 2

    assert len(results) == 2
    result = results[0]
    assert result["source"] == "pubmed"
    assert result["path"] == str(zip_pubmed_path)
    assert isinstance(result["topics"], dict)
    topics = result["topics"]
    assert "article" in topics
    assert "journal" in topics
    assert isinstance(topics["journal"], dict)
    assert isinstance(topics["article"], dict)
    assert topics["journal"]["MeSH"] == ["topic1", "topic11", "topic12"]
    assert topics["article"]["MeSH"] == ["topic1", "topic11", "topic12", "topic121"]
    assert "metadata" in result
    assert "element_in_file" in result["metadata"]


@pytest.mark.parametrize("source", ["pubmed", "pmc"])
def test_mesh_topic_db_is_enforced(source, caplog, tmp_path):
    exit_code = topic_extract.run(
        source=source,
        input_path=tmp_path,
        output_file=tmp_path,
        match_filename=None,
        recursive=False,
        overwrite=False,
        dry_run=False,
    )
    assert exit_code != 0
    assert "--mesh-topics-db is mandatory" in caplog.text<|MERGE_RESOLUTION|>--- conflicted
+++ resolved
@@ -219,7 +219,8 @@
 
 
 def test_pubmed_source(test_data_path, capsys, monkeypatch, tmp_path):
-<<<<<<< HEAD
+
+    mesh_tree_path = tmp_path / "mesh_tree.json"
     pubmed_path = test_data_path / "pubmed_articles.xml"
     zip_pubmed_path = tmp_path / "pubmed_articles.xml.gz"
     with open(pubmed_path, "rb") as file_in, gzip.open(
@@ -227,10 +228,6 @@
     ) as gzip_out:
         gzip_out.writelines(file_in)
 
-=======
-    mesh_tree_path = tmp_path / "mesh_tree.json"
-    pmc_path = test_data_path / "pubmed_articles.xml"
->>>>>>> e2704e24
     output_jsonl = tmp_path / "test.jsonl"
     mesh_tree_numbers = {
         "A1": "topic1",
