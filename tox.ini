;Blue Brain Search is a text mining toolbox focused on scientific use cases.
;
;Copyright (C) 2020  Blue Brain Project, EPFL.
;
;This program is free software: you can redistribute it and/or modify
;it under the terms of the GNU Lesser General Public License as published by
;the Free Software Foundation, either version 3 of the License, or
;(at your option) any later version.
;
;This program is distributed in the hope that it will be useful,
;but WITHOUT ANY WARRANTY; without even the implied warranty of
;MERCHANTABILITY or FITNESS FOR A PARTICULAR PURPOSE.  See the
;GNU Lesser General Public License for more details.
;
;You should have received a copy of the GNU Lesser General Public License
;along with this program. If not, see <https://www.gnu.org/licenses/>.

[tox]
minversion = 3.1.0
requires = virtualenv >= 20.0.0
sources = setup.py .env src/bluesearch tests benchmarks data_and_models
envlist = lint, type, py{37, 38, 39}, docs, check-apidoc, check-packaging
; Enable PEP-517/518, https://tox.wiki/en/latest/config.html#conf-isolated_build
isolated_build = true

[testenv]
description = Run pytest
download = true
deps =
    en-core-web-sm @ https://github.com/explosion/spacy-models/releases/download/en_core_web_sm-3.0.0/en_core_web_sm-3.0.0.tar.gz
    en-core-sci-lg @ https://s3-us-west-2.amazonaws.com/ai2-s2-scispacy/releases/v0.4.0/en_core_sci_lg-0.4.0.tar.gz
extras = dev
allowlist_externals = docker
commands = pytest -m "" {posargs:tests}

[testenv:lint]
description = Lint using flake8, black, isort and bandit
basepython = python3.7
skip_install = true
deps =
    bandit==1.7.0
    black==22.3.0
    flake8==3.9.2
    flake8-bugbear==21.4.3
    flake8-comprehensions==3.5.0
    flake8-docstrings==1.6.0
    isort==5.9.1
commands =
    flake8 {posargs:{[tox]sources}}
    isort --check {posargs:{[tox]sources}}
    black --check {posargs:{[tox]sources}}
    bandit -qr --exclude "benchmarks/,tests/,data_and_models/pipelines/ner/transformers_vs_spacy/transformers/" \
    {posargs:{[tox]sources}}

[testenv:type]
description = Run static type checks using mypy
basepython = python3.7
skip_install = true
deps =
    mypy==0.910
    pandas-stubs==1.2.0.1
    sqlalchemy-stubs==0.4
    types-PyYAML==5.4.3
    types-requests==2.25.0
    types-setuptools==57.0.0
    typing-extensions==3.10.0.0
commands =
    mypy {posargs:{[tox]sources}}

[testenv:format]
description = Apply black and isort
basepython = python3.8
skip_install = true
deps =
    black==22.3.0
    isort==5.8.0
commands =
    isort {posargs:{[tox]sources}}
    black {posargs:{[tox]sources}}

[testenv:docs]
description = Build docs and run doctest
basepython = python3.7
changedir = docs
extras = dev
allowlist_externals = make
# set warnings as errors using the -W sphinx option
commands =
    make clean
    make doctest SPHINXOPTS=-W
    make html SPHINXOPTS=-W

[testenv:apidoc]
description = Re-generate the API docs
skip_install = true
allowlist_externals = rm
deps = sphinx
commands =
    rm -r docs/source/api
    sphinx-apidoc -Tefo docs/source/api src/bluesearch src/bluesearch/version.py

[testenv:check-apidoc]
description = Check that the API docs are up-to-date
skip_install = true
allowlist_externals = diff
deps = sphinx
commands =
    sphinx-apidoc -Tefo {envtmpdir} src/bluesearch src/bluesearch/version.py
    diff {envtmpdir} docs/source/api

[testenv:check-packaging]
description = Generate source and wheel dists and run twine checks
basepython = python3.7
deps =
    setuptools-scm
    wheel
    twine
commands =
    python setup.py sdist bdist_wheel -d {envtmpdir}/dist
    twine check {envtmpdir}/dist/*

[testenv:benchmarks]
description = Run pytest benchmark tests
download = true
extras = dev
deps = pygal
allowlist_externals = echo
passenv =
    EMBEDDING_SERVER
    MINING_SERVER
    MYSQL_SERVER
    SEARCH_SERVER
commands =
    echo EMBEDDING_SERVER={env:EMBEDDING_SERVER:}
    echo MINING_SERVER={env:MINING_SERVER:}
    echo MYSQL_SERVER={env:MYSQL_SERVER:}
    echo SEARCH_SERVER={env:SEARCH_SERVER:}
    pytest \
        --benchmark-only \
        --benchmark-group-by=func \
        --no-cov \
        --benchmark-min-rounds=1 \
        --embedding_server="{env:EMBEDDING_SERVER:}" \
        --mining_server="{env:MINING_SERVER:}" \
        --mysql_server="{env:MYSQL_SERVER:}" \
        --search_server="{env:SEARCH_SERVER:}" \
        {posargs} \
        benchmarks

[pytest]
testpaths = tests
# reason for the ignore: https://github.com/docker/docker-py/issues/2928
filterwarnings =
    error
    ignore::DeprecationWarning:docker.*:
    ignore::DeprecationWarning:luigi.task:
    ignore::DeprecationWarning:transformers.image_utils.*:
<<<<<<< HEAD
    ignore::elastic_transport.SecurityWarning
    ignore::urllib3.exceptions.InsecureRequestWarning
=======
    ignore::luigi.parameter.UnconsumedParameterWarning:
>>>>>>> ac338d3a
addopts =
    --cov
    --cov-config=tox.ini
    --no-cov-on-fail
    --durations=20
    --verbosity=1
    --last-failed-no-failures=all
    -m "not slow and not network"
    -p no:unraisableexception
markers =
    network: tests that require a network connection
    slow: tests that are slow

[coverage:run]
source = bluesearch
branch = True

[coverage:report]
fail_under = 80
skip_covered = False
show_missing = False

[flake8]
count = False
extend-exclude =
    data_and_models/pipelines/sentence_embedding/training_transformers/
    data_and_models/pipelines/ner/transformers_vs_spacy/transformers/
max-line-length = 88
extend-ignore = E203
docstring-convention = numpy
per-file-ignores =
    tests/*:D
    benchmarks/*:D

[isort]
profile = black
honor_noqa = true
known_third_party = docker
extend_skip =
    data_and_models/pipelines/sentence_embedding/training_transformers/
    data_and_models/pipelines/ner/transformers_vs_spacy/transformers/<|MERGE_RESOLUTION|>--- conflicted
+++ resolved
@@ -155,12 +155,9 @@
     ignore::DeprecationWarning:docker.*:
     ignore::DeprecationWarning:luigi.task:
     ignore::DeprecationWarning:transformers.image_utils.*:
-<<<<<<< HEAD
     ignore::elastic_transport.SecurityWarning
     ignore::urllib3.exceptions.InsecureRequestWarning
-=======
     ignore::luigi.parameter.UnconsumedParameterWarning:
->>>>>>> ac338d3a
 addopts =
     --cov
     --cov-config=tox.ini
